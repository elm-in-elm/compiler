<p align="center">
<img src="https://raw.github.com/elm-in-elm/compiler/master/assets/elm-in-elm.svg.png" alt="elm-in-elm logo" width="200" height="200">
</p>


# elm-in-elm
Elm compiler written in Elm!

<a href="https://travis-ci.com/elm-in-elm/compiler" alt="Build Status">
  <img src="https://img.shields.io/travis/com/elm-in-elm/compiler/master.svg" /></a>
<a href="https://discordapp.com/invite/d6kkjg7" alt="Discord">
  <img src="https://img.shields.io/discord/578305644780716039.svg?label=discord" /></a>
<a href="https://github.com/elm-in-elm/compiler/commits/master" alt="Latest commits">
  <img src="https://badgen.net/github/last-commit/elm-in-elm/compiler" /></a>
<a href="https://github.com/elm-in-elm/compiler/pulse" alt="Activity">
  <img src="https://img.shields.io/github/commit-activity/m/elm-in-elm/compiler.svg" /></a>
<br/>
<a href="https://github.com/elm-in-elm/compiler/issues" alt="Contributions welcome!">
  <img src="https://img.shields.io/badge/contributions-welcome-brightgreen.svg" /></a>
<a href="https://github.com/elm-in-elm/compiler/graphs/contributors" alt="Contributors">
  <img src="https://img.shields.io/github/contributors/elm-in-elm/compiler.svg" /></a>
<a href="https://github.com/elm-in-elm/compiler/labels/help%20wanted" alt="'help wanted' issues">
  <img src="https://img.shields.io/github/issues/elm-in-elm/compiler/help wanted.svg" /></a>
<a href="https://github.com/elm-in-elm/compiler/labels/good%20first%20issue" alt="'good first issue' issues">
  <img src="https://img.shields.io/github/issues/elm-in-elm/compiler/good first issue.svg" /></a>

----

## Goals

1. :book: **compiler as Elm library:** so that we can publish it on https://package.elm-lang.org/ and unlock new kinds of Elm applications (like Slack bots, Klipse integration, stepping debuggers, ...)!
2. :children_crossing: **learning friendly:** so that folks can learn how to write a compiler in Elm (similarly to Richard Feldman's [elm-spa-example](https://github.com/rtfeldman/elm-spa-example)). This means `elm-in-elm` is focused on readability, beauty, approachability, simplicity, great docs and great tests first, and only then completeness and speed.
3. :bulb: **exploration ready:** the first two points enable folks to hack on the compiler (as it's written in Elm, which they know, and the code is new-people-friendly) and answer some questions! (For example, what's the best order of optimizations? How would emitting to JavaScript have to look like to make it extra amenable to Google Closure Compiler's advanced optimizations?)
4. :wrench: **extensible:** again, the first two (three?) points make it easy and invite extending the compiler in various ways, eg. a native binary target, different type inference algorithm, new optimizations, `where` syntax, etc.

**In short, `elm-in-elm` aims to unblock and encourage people to play with compilers and the Elm language itself, explore new frontiers and have fun!**

:tv: For more context and information, you can watch [Martin Janiczek's talk from Elm Europe 2019](#todo) (:construction: `TODO` :construction:) which served as an unveiling of `elm-in-elm` to public. Here are :bar_chart: [the slides.](assets/talk.pdf)

## Non-goals :negative_squared_cross_mark:

1. To dethrone or replace [the official Elm compiler](https://github.com/elm/compiler/) written in Haskell.

This is :negative_squared_cross_mark::negative_squared_cross_mark::negative_squared_cross_mark: **NOT THE REASON** and **NOT THE GOAL** :negative_squared_cross_mark::negative_squared_cross_mark::negative_squared_cross_mark: of `elm-in-elm`. We don't want to and aren't planning to divide the community into multiple Elm derivatives, and will actively try to prevent that. `elm-in-elm` is, for all intents and purposes, a sandbox, a place to try out ideas, an experimentation environment.

## What?

`elm-in-elm` consists of:

* [a compiler implementation](src/compiler/)
* [a library](src/library/) :construction: `TODO` :construction:
* [a CLI tool](src/cli/) :construction: `TODO` :construction:
* and [a test suite](tests/).

It is written in Elm, and compiles Elm to JavaScript, but lays the foundation to be able to compile to different targets in the future.

>  :warning: **Warning!**  `elm-in-elm` is definitely not ready for usage yet. A good indicator of usability will be whether its library is published already. Current status: **NOT YET**


## Contributing

Oh God please yes! :heart: Feel free to look around the [<kbd>help wanted</kbd>](https://github.com/elm-in-elm/compiler/labels/help%20wanted) or [<kbd>good first issue</kbd>](https://github.com/elm-in-elm/compiler/labels/good%20first%20issue) issues, have a look around the codebase for some general nitpicks or refactorings, or hit us up on [Discord](https://discordapp.com/invite/d6kkjg7)!

## Roadmap

<p align="center">
<img src="https://raw.github.com/elm-in-elm/compiler/master/assets/roadmap.png" alt="Roadmap" width="755" height="465">
</p>


|                   | parser tests         | parse                | desugar            | infer types        | optimize             | emit               | emit tests         |
| ----------------- | -------------------- | -------------------- | ------------------ | ------------------ | -------------------- | ------------------ | ------------------ |
| integers          | :heavy_check_mark:   | :heavy_check_mark:   | :heavy_check_mark: | :heavy_check_mark: | :warning: [[2]](#f2) | :heavy_check_mark: | :heavy_check_mark: |
| floats            | :x: [[3]](#f3)       | :x: [[4]](#f4)       | :x: [[3]](#f3)     | :x: [[3]](#f3)     | :x: [[5]](#f5)       | :x: [[3]](#f3)     | :x: [[3]](#f3)     |
| characters        | :heavy_check_mark:   | :heavy_check_mark:   | :heavy_check_mark: | :heavy_check_mark: | :heavy_check_mark:   | :heavy_check_mark: | :heavy_check_mark: |
| strings           | :warning: [[6]](#f6) | :warning: [[7]](#f7) | :heavy_check_mark: | :heavy_check_mark: | :heavy_check_mark:   | :heavy_check_mark: | :heavy_check_mark: |
| booleans          | :heavy_check_mark:   | :heavy_check_mark:   | :heavy_check_mark: | :heavy_check_mark: | :heavy_check_mark:   | :heavy_check_mark: | :heavy_check_mark: |
| variables         | :warning:            | :heavy_check_mark:   | :heavy_check_mark: | :heavy_check_mark: | :warning:            | :heavy_check_mark: | :heavy_check_mark: |
| lists             | :x:                  | :x:                  | :x:                | :x:                | :x:                  | :x:                | :x:                |
| binary operators  | :warning:            | :warning:            | :heavy_check_mark: | :x:                | :warning:            | :warning:          | :heavy_check_mark: |
| lambdas           | :warning:            | :warning:            | :heavy_check_mark: | :heavy_check_mark: | :warning:            | :heavy_check_mark: | :heavy_check_mark: |
| function calls    | :warning:            | :warning:            | :heavy_check_mark: | :heavy_check_mark: | :heavy_check_mark:   | :heavy_check_mark: | :heavy_check_mark: |
| if...then...else  | :warning:            | :warning:            | :heavy_check_mark: | :heavy_check_mark: | :heavy_check_mark:   | :heavy_check_mark: | :heavy_check_mark: |
| let..in           | :warning:            | :warning:            | :heavy_check_mark: | :warning:          | :heavy_check_mark:   | :warning:          | :heavy_check_mark: |
| case...of         | :x:                  | :x:                  | :x:                | :x:                | :x:                  | :x:                | :x:                |
| records           | :x:                  | :x:                  | :x:                | :x:                | :x:                  | :x:                | :x:                |
| record accessors  | :x:                  | :x:                  | :x:                | :x:                | :x:                  | :x:                | :x:                |
| record updates    | :x:                  | :x:                  | :x:                | :x:                | :x:                  | :x:                | :x:                |
| unit type         | :heavy_check_mark:   | :heavy_check_mark:   | :heavy_check_mark: | :heavy_check_mark: | :heavy_check_mark:   | :heavy_check_mark: | :heavy_check_mark: |
| tuples, 3-tuples  | :x:                  | :x:                  | :x:                | :x:                | :x:                  | :x:                | :x:                |
| type annotations  | :x:                  | :x:                  | :x:                | :x:                | :x:                  | :x:                | :x:                |
| type aliases      | :x:                  | :x:                  | :x:                | :x:                | :x:                  | :x:                | :x:                |
| custom types      | :x:                  | :x:                  | :x:                | :x:                | :x:                  | :x:                | :x:                |
| custom operators  | :x:                  | :x:                  | :x:                | :x:                | :x:                  | :x:                | :x:                |
| shaders (?)       | :x:                  | :x:                  | :x:                | :x:                | :x:                  | :x:                | :x:                |

2. <span id="f2"></span> To be optimized with multiplication, subtraction, division, modulo, exponentiation... maybe more?; not tracked yet
3. <span id="f3"></span> Not implemented; tracked in [#17](https://github.com/elm-in-elm/compiler/issues/17)
4. <span id="f4"></span> Not implemented; not tracked yet
5. <span id="f5"></span> To be optimized the same way Ints are; not tracked yet
<<<<<<< HEAD
6. <span id="f6"></span> Comprehensive tests missing; not tracked yet
7. <span id="f7"></span> Multiline strings (and maybe more) missing; not tracked yet
=======
6. <span id="f6"></span> Comprehensive tests missing; will be fixed in [#15](https://github.com/elm-in-elm/compiler/pull/15)
7. <span id="f7"></span> Escape sequences not implemented; not tracked yet
8. <span id="f8"></span> Comprehensive tests missing; tracked in [#21](https://github.com/elm-in-elm/compiler/issues/21)
9. <span id="f9"></span> Multiline strings (and maybe more) missing; not tracked yet
>>>>>>> 07382a64

## Prerequisites

The tooling around this project requires:

* **`make`** for the [Makefile](Makefile)
* **NodeJS 10+** for the [CLI tool](src/index.js)
* **`elm`**, **`elm-test`** and **`elm-format`**


or alternatively a good amount of ingenuity to do stuff in a different-than-planned way.

## Running the compiler

```
$ make
```
Essentially compiles the compiler (using the official Elm compiler :wink: ) to a `build/elm.js` file and runs it using `node`.

## Running the tests

```
$ make test
```
Runs `elm-test` on the test suite (gasp!)

## Formatting code

```
$ make format 
```
Runs elm-format.
Make sure to format code before submitting a pull request!

## Small TODOs

>  This is a brain-dump of some low-level stuff. (High-level stuff should be in the roadmap.) My apologies if it's hard to make sense of this! ~janiczek

#### Project management

- [ ] Create issues with <kbd>help wanted</kbd> and <kbd>good first issue</kbd>
- [ ] [@janiczek](https://twitter.com/janiczek/): Share your Firefox bookmarks relevant to `elm-in-elm` (ie. talks about Haskell hierarchical optimizations etc.)
- [ ] After Elm Europe 2019 videos are out, add a link to the talk to the README
- [ ] Add tests for stages other than parsing and emit into the matrix above

#### Library

- [ ] After publishing, add a shields.io badge :wink: `/elm-package/v/:user/:packageName.svg`

#### General

- [ ] Compare our `Main.compile` with official compiler's `Compile.compile` - is that a better API?
- [ ] Types module: remove, refactor into "module per datastructure" style?
- [ ] Deal with kernel modules
- [ ] Deal with ports
- [ ] Deal with effect modules
- [ ] Deal with typeclasses (number, comparable, ...)
- [ ] Deal with pattern matching
- [ ] Deal with custom binary operators

#### Parsing

- [ ] Consider adding contexts to various parsers (for debuggability? for better error messages?)

#### Type inference

- [ ] Try the [Complete and Easy Bidirectional Typechecking for Higher-Rank Polymorphism](https://arxiv.org/abs/1306.6032) and see where that leads
- [ ] Let polymorphism :no_mouth:: `Stage.InferTypes.generateEquations`, the `Typed.Let` case.
- [ ] Typecheck across modules, not each module separately. This will probably be clearer after we try and implement the library.
- [ ] Annotate type errors with position in source code (for better error messages)
- [ ] Try to find a better name for "occurs check" and make the error message easier to understand
- [ ] Document the typechecking stages better (ie. at all)
- [ ] Rename types to be able to show nice type variables (ie. the classic `a` instead of `type #0` or something). `Stage.InferTypes.getType`

#### Optimizations

- [ ] Experiment with [Prepack](https://prepack.io/)-like optimization: compute everything you can in the compile-time instead of runtime
- [ ] Implement constant propagation?
- [ ] Implement inlining (maybe it will need some heuristic? Look at how other langs do it?)
- [ ] Implement `(<|)` and `(|>)` fusion (eg. transform both `x |> f` and `f <| x` into `f x`)

#### PrepareForBackend

- [ ] Check that the `Lambda` case of `Stage.PrepareForBackend.findDependencies` works correctly

#### Emit

- [ ] Native binary target (x86_64), possibly through LLVM?
- [ ] WebAssembly?
- [ ] Would this simplify / be a good fit for [Elchemy](https://github.com/wende/elchemy) (Elm -> Elixir)?
- [ ] Would this simplify / be a good fit for [philip2](https://github.com/darklang/philip2) (Elm -> OCaml)?
- [ ] Would it be worth concatenating single-arg lambdas back to multi-arg ones (so that we emit eg. `(a,b) => a+b` instead of `(a) => (b) => a+b`)?
- [ ] How to emit `let`? How does official compiler do it? Seems the dependency graph will have to be computed for its binidng too, similarly to how the path to `main` gets computed for the program itself. `Stage.Emit.emitExpr`, the `Let` case.
- [ ] Do we need to mangle variable names? (ie. do what the official compiler does) Maybe not! Check
- [ ] What's good JS style for Google Closure Compiler's advanced optimizations?
- [ ] What's good JS style for UglifyJS?
- [ ] What's good JS style for modern JS engines?

#### Tests

- [ ] Test `Common.unalias`
- [ ] Test `Stage.Desugar.findModuleOfVar`

## Contributors

<table>
  <tbody>
    <tr>
      <td align="center">
        <img width="150" height="150"
        src="https://avatars3.githubusercontent.com/u/149425">
        </br>
        <a href="https://github.com/Janiczek">Martin Janiczek</a>
      </td>
      <td align="center">
        <img width="150" height="150"
        src="https://avatars2.githubusercontent.com/u/5399281">
        </br>
        <a href="https://github.com/rlefevre">Rémi Lefèvre</a>
      </td>
      <td align="center">
        <img width="150" height="150"
        src="https://avatars0.githubusercontent.com/u/16308754">
        </br>
        <a href="https://github.com/harrysarson">Harry Sarson</a>
      </td>
      <td align="center">
        <img width="150" height="150"
        src="https://avatars0.githubusercontent.com/u/197573">
        </br>
        <a href="https://github.com/Warry">Maxime Dantec</a>
      </td>
      <td align="center">
        <img width="150" height="150"
        src="https://avatars0.githubusercontent.com/u/16829510">
        </br>
        <a href="https://github.com/aaronjanse">Aaron Janse</a>
      </td>
    </tr>
  <tbody>
</table>

## License

[BSD-3-Clause](License)<|MERGE_RESOLUTION|>--- conflicted
+++ resolved
@@ -98,15 +98,8 @@
 3. <span id="f3"></span> Not implemented; tracked in [#17](https://github.com/elm-in-elm/compiler/issues/17)
 4. <span id="f4"></span> Not implemented; not tracked yet
 5. <span id="f5"></span> To be optimized the same way Ints are; not tracked yet
-<<<<<<< HEAD
 6. <span id="f6"></span> Comprehensive tests missing; not tracked yet
 7. <span id="f7"></span> Multiline strings (and maybe more) missing; not tracked yet
-=======
-6. <span id="f6"></span> Comprehensive tests missing; will be fixed in [#15](https://github.com/elm-in-elm/compiler/pull/15)
-7. <span id="f7"></span> Escape sequences not implemented; not tracked yet
-8. <span id="f8"></span> Comprehensive tests missing; tracked in [#21](https://github.com/elm-in-elm/compiler/issues/21)
-9. <span id="f9"></span> Multiline strings (and maybe more) missing; not tracked yet
->>>>>>> 07382a64
 
 ## Prerequisites
 
