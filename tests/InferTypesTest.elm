--- conflicted
+++ resolved
@@ -55,7 +55,6 @@
                 |> describe description
     in
     describe "Stage.InferType"
-<<<<<<< HEAD
         [ runSection "list"
             [ ( "empty list"
               , Canonical.List []
@@ -76,39 +75,14 @@
             , ( "more items with different types"
               , Canonical.List [ Canonical.Literal (Bool True), Canonical.Literal (String "two"), Canonical.Literal (Int 3) ]
               , Err (Error.TypeMismatch Type.Bool Type.String)
-=======
-        (List.map runSection
-            [ ( "list"
-              , [ ( "empty list"
-                  , Canonical.List []
-                  , Ok ( Typed.List [], Type.List (Type.Var 1) )
-                  )
-                , ( "one item"
-                  , Canonical.List [ Canonical.Literal (Bool True) ]
-                  , Ok ( Typed.List [ ( Typed.Literal (Bool True), Type.Bool ) ], Type.List Type.Bool )
-                  )
-                , ( "more items"
-                  , Canonical.List [ Canonical.Literal (Int 1), Canonical.Literal (Int 2), Canonical.Literal (Int 3) ]
-                  , Ok ( Typed.List [ ( Typed.Literal (Int 1), Type.Int ), ( Typed.Literal (Int 2), Type.Int ), ( Typed.Literal (Int 3), Type.Int ) ], Type.List Type.Int )
-                  )
-                , ( "different types"
-                  , Canonical.List [ Canonical.Literal (Int 1), Canonical.Literal (String "two") ]
-                  , Err (Error.TypeMismatch Type.Int Type.String)
-                  )
-                , ( "more items with different types"
-                  , Canonical.List [ Canonical.Literal (Bool True), Canonical.Literal (String "two"), Canonical.Literal (Int 3) ]
-                  , Err (Error.TypeMismatch Type.Bool Type.String)
-                  )
-                , ( "List of List of Int"
-                  , Canonical.List [ Canonical.List [ Canonical.Literal (Int 1) ], Canonical.List [ Canonical.Literal (Int 2) ] ]
-                  , Ok ( Typed.List [ ( Typed.List [ ( Typed.Literal (Int 1), Type.Int ) ], Type.List Type.Int ), ( Typed.List [ ( Typed.Literal (Int 2), Type.Int ) ], Type.List Type.Int ) ], Type.List (Type.List Type.Int) )
-                  )
-                , ( "List of List of different types"
-                  , Canonical.List [ Canonical.List [ Canonical.Literal (Int 1) ], Canonical.List [ Canonical.Literal (Bool False) ] ]
-                  , Err (Error.TypeMismatch Type.Int Type.Bool)
-                  )
-                ]
->>>>>>> a103d0d3
+              )
+            , ( "List of List of Int"
+              , Canonical.List [ Canonical.List [ Canonical.Literal (Int 1) ], Canonical.List [ Canonical.Literal (Int 2) ] ]
+              , Ok ( Typed.List [ ( Typed.List [ ( Typed.Literal (Int 1), Type.Int ) ], Type.List Type.Int ), ( Typed.List [ ( Typed.Literal (Int 2), Type.Int ) ], Type.List Type.Int ) ], Type.List (Type.List Type.Int) )
+              )
+            , ( "List of List of different types"
+              , Canonical.List [ Canonical.List [ Canonical.Literal (Int 1) ], Canonical.List [ Canonical.Literal (Bool False) ] ]
+              , Err (Error.TypeMismatch Type.Int Type.Bool)
               )
             ]
         , describe "fuzz exprInfer"
