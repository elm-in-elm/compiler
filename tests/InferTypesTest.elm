module InferTypesTest exposing (typeInference, typeToString)

import AST.Canonical as Canonical
import AST.Common.Literal exposing (Literal(..))
import AST.Common.Type as Type exposing (Type)
import AST.Typed as Typed
import Common
<<<<<<< HEAD
import Common.Types exposing (VarName(..))
=======
import Common.Types as Types
>>>>>>> 92477375
import Dict.Any
import Error exposing (TypeError)
import Expect exposing (Expectation)
import Fuzz exposing (Fuzzer)
import Stage.InferTypes
import Test exposing (Test, describe, fuzz, test)


typeInference : Test
typeInference =
    describe "Stage.InferType"
        [ runSection "list"
            [ ( "empty list"
              , Canonical.List []
              , Ok ( Typed.List [], Type.List (Type.Var 1) )
              )
            , ( "one item"
              , Canonical.List [ Canonical.Literal (Bool True) ]
              , Ok ( Typed.List [ ( Typed.Literal (Bool True), Type.Bool ) ], Type.List Type.Bool )
              )
            , ( "more items"
              , Canonical.List [ Canonical.Literal (Int 1), Canonical.Literal (Int 2), Canonical.Literal (Int 3) ]
              , Ok ( Typed.List [ ( Typed.Literal (Int 1), Type.Int ), ( Typed.Literal (Int 2), Type.Int ), ( Typed.Literal (Int 3), Type.Int ) ], Type.List Type.Int )
              )
            , ( "different types"
              , Canonical.List [ Canonical.Literal (Int 1), Canonical.Literal (String "two") ]
              , Err (Error.TypeMismatch Type.Int Type.String)
              )
            , ( "more items with different types"
              , Canonical.List [ Canonical.Literal (Bool True), Canonical.Literal (String "two"), Canonical.Literal (Int 3) ]
              , Err (Error.TypeMismatch Type.Bool Type.String)
              )
            ]
<<<<<<< HEAD
        , describe "fuzz exprInfer"
            [ fuzzExpr Type.Int
            , fuzzExpr Type.Float
            , fuzzExpr Type.Bool
            , fuzzExpr Type.Char
            , fuzzExpr Type.String
            , fuzzExpr Type.Unit
            , fuzzExpr <| Type.List Type.Unit
            , fuzzExpr <| Type.List Type.Int
            , fuzzExpr <| Type.List (Type.List Type.String)
            , fuzzExpr <| Type.Function Type.Int Type.Int
            ]
        ]


runSection : String -> List ( String, Canonical.Expr, Result Error.TypeError Typed.Expr ) -> Test
runSection description tests =
    describe description
        (List.map runTest tests)


runTest : ( String, Canonical.Expr, Result Error.TypeError Typed.Expr ) -> Test
runTest ( description, input, output ) =
    test description <|
        \() ->
            Stage.InferTypes.inferExpr input
                |> Expect.equal output


fuzzExpr : Type -> Test
fuzzExpr typeWanted =
    let
        description =
            Type.toString typeWanted
    in
    fuzz (randomExprFromType typeWanted) description <|
        \input ->
            Stage.InferTypes.inferExpr input
                |> Result.map Tuple.second
                |> Expect.equal (Ok typeWanted)


randomExprFromType : Type -> Fuzzer Canonical.Expr
randomExprFromType targetType =
    let
        cannotFuzz details =
            let
                prefix =
                    "Cannot fuzz `" ++ Type.toString targetType ++ "` expressions."

                message =
                    if details |> String.isEmpty then
                        prefix

                    else
                        prefix ++ " " ++ details
            in
            message |> Debug.todo
    in
    case targetType of
        Type.Int ->
            intExpr

        Type.Float ->
            floatExpr

        Type.Bool ->
            boolExpr

        Type.Char ->
            charExpr

        Type.String ->
            stringExpr

        Type.Unit ->
            unitExpr

        Type.List elementType ->
            if elementType |> Type.isNotParametric then
                listExpr elementType

            else
                cannotFuzz "Only lists with non-parametric element types are supported."

        Type.Function Type.Int Type.Int ->
            intToIntFunctionExpr

        Type.Function _ _ ->
            cannotFuzz "Only `Int -> Int` functions are supported."

        _ ->
            cannotFuzz ""


intExpr : Fuzzer Canonical.Expr
intExpr =
    Fuzz.int
        |> Fuzz.map Int
        |> Fuzz.map Canonical.Literal


floatExpr : Fuzzer Canonical.Expr
floatExpr =
    Fuzz.float
        |> Fuzz.map Float
        |> Fuzz.map Canonical.Literal


boolExpr : Fuzzer Canonical.Expr
boolExpr =
    Fuzz.bool
        |> Fuzz.map Bool
        |> Fuzz.map Canonical.Literal


charExpr : Fuzzer Canonical.Expr
charExpr =
    Fuzz.intRange 0 0x0010FFFF
        |> Fuzz.map Char.fromCode
        |> Fuzz.map Char
        |> Fuzz.map Canonical.Literal


stringExpr : Fuzzer Canonical.Expr
stringExpr =
    Fuzz.intRange 0 0x0010FFFF
        |> Fuzz.list
        |> Fuzz.map (List.map Char.fromCode)
        |> Fuzz.map String.fromList
        |> Fuzz.map String
        |> Fuzz.map Canonical.Literal


unitExpr : Fuzzer Canonical.Expr
unitExpr =
    Canonical.Unit |> Fuzz.constant


listExpr : Type -> Fuzzer Canonical.Expr
listExpr elementType =
    let
        elementExpr =
            elementType |> randomExprFromType
    in
    elementExpr
        |> Fuzz.list
        |> Fuzz.map2 (::) elementExpr
        |> Fuzz.map Canonical.List


intToIntFunctionExpr : Fuzzer Canonical.Expr
intToIntFunctionExpr =
    let
        wrapBody argumentName expr =
            Canonical.Lambda
                { argument = argumentName
                , body = Canonical.Plus expr (Canonical.Argument argumentName)
                }
    in
    Fuzz.map2 wrapBody
        -- TODO: Later we will need something better to avoid shadowing.
        randomVarName
        (Type.Int |> randomExprFromType)


randomVarName : Fuzzer VarName
randomVarName =
    let
        starters =
            "abcdefghijklnmoqprstuvwxyz"

        others =
            "ABCDEFGHIJKLMNOQPRSTUVQXYZ_0123456789"

        all =
            starters ++ others

        charFrom string =
            string
                |> String.toList
                |> List.map Fuzz.constant
                |> Fuzz.oneOf

        firstChar =
            charFrom starters

        rest =
            Fuzz.list <| charFrom all
    in
    Fuzz.map2 (::) firstChar rest
        |> Fuzz.map String.fromList
        |> Fuzz.map VarName
=======
        )


typeToString : Test
typeToString =
    let
        toStringOnce : Type -> String
        toStringOnce type_ =
            type_
                |> Type.toString Type.emptyState
                |> Tuple.first

        runTest ( description, input, output ) =
            test description <|
                \() ->
                    toStringOnce input
                        |> Expect.equal output

        runEqual ( description, input, output ) =
            test description <|
                \() ->
                    Expect.equal input output
    in
    describe "Type.toString"
        [ describe "list"
            [ runTest
                ( "empty list"
                , Type.List (Type.Var 0)
                , "List a"
                )
            , runTest
                ( "one item in list"
                , Type.List Type.Bool
                , "List Bool"
                )
            , runTest
                ( "list of list of String"
                , Type.List (Type.List Type.String)
                , "List (List String)"
                )
            ]
        , describe "lambda"
            [ runTest
                ( "function with one param"
                , Type.Function (Type.Var 99) Type.Int
                , "a -> Int"
                )
            , runTest
                ( "function with two params"
                , Type.Function (Type.Var 0) (Type.Function (Type.Var 1) (Type.Var 1))
                , "a -> b -> b"
                )
            , runTest
                ( "function as param"
                , Type.Function (Type.Function (Type.Var 9) (Type.Var 9)) (Type.Var 0)
                , "(a -> a) -> b"
                )
            , runTest
                ( "list of functions"
                , Type.List (Type.Function (Type.Var 0) (Type.Var 0))
                , "List (a -> a)"
                )
            ]
        , describe "edges"
            [ runEqual
                ( "Var number doesn't count"
                , toStringOnce <| Type.List (Type.Var 0)
                , toStringOnce <| Type.List (Type.Var 1)
                )
            , runEqual
                ( "TypeMismatch types share vars index"
                , Error.toString
                    (Error.TypeError
                        (Error.TypeMismatch
                            (Type.Function (Type.List (Type.Var 0)) (Type.Var 1))
                            (Type.Function (Type.List (Type.Var 1)) (Type.Var 0))
                        )
                    )
                , "The types `(List a) -> b` and `(List b) -> a` don't match."
                )
            ]
        ]


niceVarName : Test
niceVarName =
    let
        runTest ( input, output ) =
            test output <|
                \() ->
                    Type.niceVarName input
                        |> Expect.equal output
    in
    describe "Type.niceVarName" <|
        List.map runTest
            [ ( 0, "a" )
            , ( 1, "b" )
            , ( 2, "c" )
            , ( 25, "z" )

            --
            , ( 26, "a1" )
            , ( 49, "x1" )
            , ( 50, "y1" )
            , ( 51, "z1" )

            --
            , ( 52, "a2" )
            , ( 77, "z2" )

            --
            , ( 259, "z9" )
            , ( 260, "a10" )
            ]
>>>>>>> 92477375
<|MERGE_RESOLUTION|>--- conflicted
+++ resolved
@@ -5,21 +5,55 @@
 import AST.Common.Type as Type exposing (Type)
 import AST.Typed as Typed
 import Common
-<<<<<<< HEAD
-import Common.Types exposing (VarName(..))
-=======
-import Common.Types as Types
->>>>>>> 92477375
+import Common.Types as Types exposing (VarName(..))
 import Dict.Any
 import Error exposing (TypeError)
 import Expect exposing (Expectation)
 import Fuzz exposing (Fuzzer)
+import InferTypesFuzz exposing (randomExprFromType)
 import Stage.InferTypes
 import Test exposing (Test, describe, fuzz, test)
 
 
 typeInference : Test
 typeInference =
+    let
+        runTest : ( String, Canonical.Expr, Result Error.TypeError Typed.Expr ) -> Test
+        runTest ( description, input, output ) =
+            test description <|
+                \() ->
+                    Stage.InferTypes.inferExpr input
+                        |> Expect.equal output
+
+        runSection : String -> List ( String, Canonical.Expr, Result Error.TypeError Typed.Expr ) -> Test
+        runSection description tests =
+            describe description
+                (List.map runTest tests)
+
+        dumpType : Type -> String
+        dumpType type_ =
+            type_
+                |> Type.toString Type.emptyState
+                |> Tuple.first
+
+        fuzzExpr : Type -> Test
+        fuzzExpr typeWanted =
+            let
+                description =
+                    typeWanted |> dumpType
+            in
+            fuzz (randomExprFromType typeWanted) description <|
+                \input ->
+                    Stage.InferTypes.inferExpr input
+                        |> Result.map Tuple.second
+                        |> Expect.equal (Ok typeWanted)
+
+        fuzzExpressions : String -> List Type -> Test
+        fuzzExpressions description types =
+            types
+                |> List.map fuzzExpr
+                |> describe description
+    in
     describe "Stage.InferType"
         [ runSection "list"
             [ ( "empty list"
@@ -43,202 +77,25 @@
               , Err (Error.TypeMismatch Type.Bool Type.String)
               )
             ]
-<<<<<<< HEAD
         , describe "fuzz exprInfer"
-            [ fuzzExpr Type.Int
-            , fuzzExpr Type.Float
-            , fuzzExpr Type.Bool
-            , fuzzExpr Type.Char
-            , fuzzExpr Type.String
-            , fuzzExpr Type.Unit
-            , fuzzExpr <| Type.List Type.Unit
-            , fuzzExpr <| Type.List Type.Int
-            , fuzzExpr <| Type.List (Type.List Type.String)
-            , fuzzExpr <| Type.Function Type.Int Type.Int
+            [ fuzzExpressions "literals"
+                [ Type.Int
+                , Type.Float
+                , Type.Bool
+                , Type.Char
+                , Type.String
+                , Type.Unit
+                ]
+            , fuzzExpressions "lists"
+                [ Type.List Type.Unit
+                , Type.List Type.Int
+                , Type.List (Type.List Type.String)
+                ]
+            , fuzzExpressions "functions"
+                [ Type.Function Type.Int Type.Int
+                ]
             ]
         ]
-
-
-runSection : String -> List ( String, Canonical.Expr, Result Error.TypeError Typed.Expr ) -> Test
-runSection description tests =
-    describe description
-        (List.map runTest tests)
-
-
-runTest : ( String, Canonical.Expr, Result Error.TypeError Typed.Expr ) -> Test
-runTest ( description, input, output ) =
-    test description <|
-        \() ->
-            Stage.InferTypes.inferExpr input
-                |> Expect.equal output
-
-
-fuzzExpr : Type -> Test
-fuzzExpr typeWanted =
-    let
-        description =
-            Type.toString typeWanted
-    in
-    fuzz (randomExprFromType typeWanted) description <|
-        \input ->
-            Stage.InferTypes.inferExpr input
-                |> Result.map Tuple.second
-                |> Expect.equal (Ok typeWanted)
-
-
-randomExprFromType : Type -> Fuzzer Canonical.Expr
-randomExprFromType targetType =
-    let
-        cannotFuzz details =
-            let
-                prefix =
-                    "Cannot fuzz `" ++ Type.toString targetType ++ "` expressions."
-
-                message =
-                    if details |> String.isEmpty then
-                        prefix
-
-                    else
-                        prefix ++ " " ++ details
-            in
-            message |> Debug.todo
-    in
-    case targetType of
-        Type.Int ->
-            intExpr
-
-        Type.Float ->
-            floatExpr
-
-        Type.Bool ->
-            boolExpr
-
-        Type.Char ->
-            charExpr
-
-        Type.String ->
-            stringExpr
-
-        Type.Unit ->
-            unitExpr
-
-        Type.List elementType ->
-            if elementType |> Type.isNotParametric then
-                listExpr elementType
-
-            else
-                cannotFuzz "Only lists with non-parametric element types are supported."
-
-        Type.Function Type.Int Type.Int ->
-            intToIntFunctionExpr
-
-        Type.Function _ _ ->
-            cannotFuzz "Only `Int -> Int` functions are supported."
-
-        _ ->
-            cannotFuzz ""
-
-
-intExpr : Fuzzer Canonical.Expr
-intExpr =
-    Fuzz.int
-        |> Fuzz.map Int
-        |> Fuzz.map Canonical.Literal
-
-
-floatExpr : Fuzzer Canonical.Expr
-floatExpr =
-    Fuzz.float
-        |> Fuzz.map Float
-        |> Fuzz.map Canonical.Literal
-
-
-boolExpr : Fuzzer Canonical.Expr
-boolExpr =
-    Fuzz.bool
-        |> Fuzz.map Bool
-        |> Fuzz.map Canonical.Literal
-
-
-charExpr : Fuzzer Canonical.Expr
-charExpr =
-    Fuzz.intRange 0 0x0010FFFF
-        |> Fuzz.map Char.fromCode
-        |> Fuzz.map Char
-        |> Fuzz.map Canonical.Literal
-
-
-stringExpr : Fuzzer Canonical.Expr
-stringExpr =
-    Fuzz.intRange 0 0x0010FFFF
-        |> Fuzz.list
-        |> Fuzz.map (List.map Char.fromCode)
-        |> Fuzz.map String.fromList
-        |> Fuzz.map String
-        |> Fuzz.map Canonical.Literal
-
-
-unitExpr : Fuzzer Canonical.Expr
-unitExpr =
-    Canonical.Unit |> Fuzz.constant
-
-
-listExpr : Type -> Fuzzer Canonical.Expr
-listExpr elementType =
-    let
-        elementExpr =
-            elementType |> randomExprFromType
-    in
-    elementExpr
-        |> Fuzz.list
-        |> Fuzz.map2 (::) elementExpr
-        |> Fuzz.map Canonical.List
-
-
-intToIntFunctionExpr : Fuzzer Canonical.Expr
-intToIntFunctionExpr =
-    let
-        wrapBody argumentName expr =
-            Canonical.Lambda
-                { argument = argumentName
-                , body = Canonical.Plus expr (Canonical.Argument argumentName)
-                }
-    in
-    Fuzz.map2 wrapBody
-        -- TODO: Later we will need something better to avoid shadowing.
-        randomVarName
-        (Type.Int |> randomExprFromType)
-
-
-randomVarName : Fuzzer VarName
-randomVarName =
-    let
-        starters =
-            "abcdefghijklnmoqprstuvwxyz"
-
-        others =
-            "ABCDEFGHIJKLMNOQPRSTUVQXYZ_0123456789"
-
-        all =
-            starters ++ others
-
-        charFrom string =
-            string
-                |> String.toList
-                |> List.map Fuzz.constant
-                |> Fuzz.oneOf
-
-        firstChar =
-            charFrom starters
-
-        rest =
-            Fuzz.list <| charFrom all
-    in
-    Fuzz.map2 (::) firstChar rest
-        |> Fuzz.map String.fromList
-        |> Fuzz.map VarName
-=======
-        )
 
 
 typeToString : Test
@@ -351,5 +208,4 @@
             --
             , ( 259, "z9" )
             , ( 260, "a10" )
-            ]
->>>>>>> 92477375
+            ]