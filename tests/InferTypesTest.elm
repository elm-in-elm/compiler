--- conflicted
+++ resolved
@@ -13,18 +13,19 @@
 import Fuzz exposing (Fuzzer)
 import InferTypesFuzz as Fuzz
 import Stage.InferTypes
-<<<<<<< HEAD
 import Test exposing (Test, describe, fuzz, test)
-=======
-import Test exposing (Test, describe, test)
 import TestHelpers exposing (located)
->>>>>>> ac53bf2b
 
 
 typeInference : Test
 typeInference =
     let
-        runTest : ( String, Canonical.Expr, Result Error.TypeError Typed.Expr ) -> Test
+        runSection : String -> List ( String, Canonical.Expr, Result Error.TypeError Type ) -> Test
+        runSection description tests =
+            describe description
+                (List.map runTest tests)
+
+        runTest : ( String, Canonical.Expr, Result Error.TypeError Type ) -> Test
         runTest ( description, input, output ) =
             test description <|
                 \() ->
@@ -32,11 +33,6 @@
                         |> Stage.InferTypes.inferExpr
                         |> Result.map Typed.getType
                         |> Expect.equal output
-
-        runSection : String -> List ( String, Canonical.Expr, Result Error.TypeError Typed.Expr ) -> Test
-        runSection description tests =
-            describe description
-                (List.map runTest tests)
 
         dumpType : Type -> String
         dumpType type_ =
@@ -53,6 +49,7 @@
             fuzz (Fuzz.exprTyped typeWanted) description <|
                 \input ->
                     Stage.InferTypes.inferExpr input
+                        |> Result.map Located.unwrap
                         |> Result.map Tuple.second
                         |> Expect.equal (Ok typeWanted)
 
@@ -63,104 +60,81 @@
                 |> describe description
     in
     describe "Stage.InferType"
-<<<<<<< HEAD
         [ runSection "list"
             [ ( "empty list"
               , Canonical.List []
-              , Ok ( Typed.List [], Type.List (Type.Var 1) )
+              , Ok (Type.List (Type.Var 1))
               )
             , ( "one item"
-              , Canonical.List [ Canonical.Literal (Bool True) ]
-              , Ok ( Typed.List [ ( Typed.Literal (Bool True), Type.Bool ) ], Type.List Type.Bool )
+              , Canonical.List [ located (Canonical.Literal (Literal.Bool True)) ]
+              , Ok (Type.List Type.Bool)
               )
             , ( "more items"
-              , Canonical.List [ Canonical.Literal (Int 1), Canonical.Literal (Int 2), Canonical.Literal (Int 3) ]
-              , Ok ( Typed.List [ ( Typed.Literal (Int 1), Type.Int ), ( Typed.Literal (Int 2), Type.Int ), ( Typed.Literal (Int 3), Type.Int ) ], Type.List Type.Int )
+              , Canonical.List
+                    [ located (Canonical.Literal (Literal.Int 1))
+                    , located (Canonical.Literal (Literal.Int 2))
+                    , located (Canonical.Literal (Literal.Int 3))
+                    ]
+              , Ok (Type.List Type.Int)
               )
             , ( "different types"
-              , Canonical.List [ Canonical.Literal (Int 1), Canonical.Literal (String "two") ]
+              , Canonical.List
+                    [ located (Canonical.Literal (Literal.Int 1))
+                    , located (Canonical.Literal (Literal.String "two"))
+                    ]
               , Err (Error.TypeMismatch Type.Int Type.String)
               )
             , ( "more items with different types"
-              , Canonical.List [ Canonical.Literal (Bool True), Canonical.Literal (String "two"), Canonical.Literal (Int 3) ]
+              , Canonical.List
+                    [ located (Canonical.Literal (Literal.Bool True))
+                    , located (Canonical.Literal (Literal.String "two"))
+                    , located (Canonical.Literal (Literal.Int 3))
+                    ]
               , Err (Error.TypeMismatch Type.Bool Type.String)
               )
             , ( "List of List of Int"
-              , Canonical.List [ Canonical.List [ Canonical.Literal (Int 1) ], Canonical.List [ Canonical.Literal (Int 2) ] ]
-              , Ok ( Typed.List [ ( Typed.List [ ( Typed.Literal (Int 1), Type.Int ) ], Type.List Type.Int ), ( Typed.List [ ( Typed.Literal (Int 2), Type.Int ) ], Type.List Type.Int ) ], Type.List (Type.List Type.Int) )
+              , Canonical.List
+                    [ located (Canonical.List [ located (Canonical.Literal (Literal.Int 1)) ])
+                    , located (Canonical.List [ located (Canonical.Literal (Literal.Int 2)) ])
+                    ]
+              , Ok (Type.List (Type.List Type.Int))
               )
             , ( "List of List of different types"
-              , Canonical.List [ Canonical.List [ Canonical.Literal (Int 1) ], Canonical.List [ Canonical.Literal (Bool False) ] ]
+              , Canonical.List
+                    [ located (Canonical.List [ located (Canonical.Literal (Literal.Int 1)) ])
+                    , located (Canonical.List [ located (Canonical.Literal (Literal.Bool False)) ])
+                    ]
               , Err (Error.TypeMismatch Type.Int Type.Bool)
-=======
-        (List.map runSection
-            [ ( "list"
-              , [ ( "empty list"
-                  , Canonical.List []
-                  , Ok (List (Var 1))
-                  )
-                , ( "one item"
-                  , Canonical.List
-                        [ located (Canonical.Literal (Literal.Int 1)) ]
-                  , Ok (List Int)
-                  )
-                , ( "more items"
-                  , Canonical.List
-                        [ located (Canonical.Literal (Literal.Int 1))
-                        , located (Canonical.Literal (Literal.Int 2))
-                        , located (Canonical.Literal (Literal.Int 3))
-                        ]
-                  , Ok (List Int)
-                  )
-                , ( "different types"
-                  , Canonical.List
-                        [ located (Canonical.Literal (Literal.Int 1))
-                        , located (Canonical.Literal (Literal.String "2"))
-                        ]
-                  , Err (TypeMismatch Int String)
-                  )
-                , ( "more items with different types"
-                  , Canonical.List
-                        [ located (Canonical.Literal (Literal.Bool True))
-                        , located (Canonical.Literal (Literal.String "two"))
-                        , located (Canonical.Literal (Literal.Int 3))
-                        ]
-                  , Err (TypeMismatch Bool String)
-                  )
-                ]
-              )
-            , ( "tuple"
-              , [ ( "items with the same types"
-                  , Canonical.Tuple
-                        (located (Canonical.Literal (Literal.String "Hello")))
-                        (located (Canonical.Literal (Literal.String "Elm")))
-                  , Ok (Tuple String String)
-                  )
-                , ( "items of different types"
-                  , Canonical.Tuple
-                        (located (Canonical.Literal (Literal.Bool True)))
-                        (located (Canonical.Literal (Literal.Int 1)))
-                  , Ok (Tuple Bool Int)
-                  )
-                ]
-              )
-            , ( "tuple3"
-              , [ ( "same types"
-                  , Canonical.Tuple3
-                        (located (Canonical.Literal (Literal.String "FP")))
-                        (located (Canonical.Literal (Literal.String "is")))
-                        (located (Canonical.Literal (Literal.String "good")))
-                  , Ok (Tuple3 String String String)
-                  )
-                , ( "different types"
-                  , Canonical.Tuple3
-                        (located (Canonical.Literal (Literal.Bool True)))
-                        (located (Canonical.Literal (Literal.Int 1)))
-                        (located (Canonical.Literal (Literal.Char 'h')))
-                  , Ok (Tuple3 Bool Int Char)
-                  )
-                ]
->>>>>>> ac53bf2b
+              )
+            ]
+        , runSection "tuple"
+            [ ( "items with the same types"
+              , Canonical.Tuple
+                    (located (Canonical.Literal (Literal.String "Hello")))
+                    (located (Canonical.Literal (Literal.String "Elm")))
+              , Ok (Tuple String String)
+              )
+            , ( "items of different types"
+              , Canonical.Tuple
+                    (located (Canonical.Literal (Literal.Bool True)))
+                    (located (Canonical.Literal (Literal.Int 1)))
+              , Ok (Tuple Bool Int)
+              )
+            ]
+        , runSection "tuple3"
+            [ ( "same types"
+              , Canonical.Tuple3
+                    (located (Canonical.Literal (Literal.String "FP")))
+                    (located (Canonical.Literal (Literal.String "is")))
+                    (located (Canonical.Literal (Literal.String "good")))
+              , Ok (Tuple3 String String String)
+              )
+            , ( "different types"
+              , Canonical.Tuple3
+                    (located (Canonical.Literal (Literal.Bool True)))
+                    (located (Canonical.Literal (Literal.Int 1)))
+                    (located (Canonical.Literal (Literal.Char 'h')))
+              , Ok (Tuple3 Bool Int Char)
               )
             ]
         , describe "fuzz exprInfer"
