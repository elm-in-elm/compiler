module Stage.InferTypes.Unify exposing
    ( unify
    , unifyAllEquations
    )

import Dict
import Elm.Compiler.Error exposing (TypeError(..))
import Elm.Data.Type as Type exposing (Type(..))
import Stage.InferTypes.SubstitutionMap as SubstitutionMap exposing (SubstitutionMap)
import Stage.InferTypes.TypeEquation as TypeEquation exposing (TypeEquation)


{-| TODO document
-}
unifyAllEquations : List TypeEquation -> Result ( TypeError, SubstitutionMap ) SubstitutionMap
unifyAllEquations equations =
    List.foldl
        (\equation substitutionMap ->
            let
                ( t1, t2 ) =
                    TypeEquation.unwrap equation
            in
            Result.andThen (unify t1 t2) substitutionMap
        )
        (Ok SubstitutionMap.empty)
        equations


unify : Type -> Type -> SubstitutionMap -> Result ( TypeError, SubstitutionMap ) SubstitutionMap
unify t1 t2 substitutionMap =
    if t1 == t2 then
        Ok substitutionMap

    else
        case ( t1, t2 ) of
            {- Do not use joker pattern "_" at the end of this case and
                pattern match all the types couples with

                 ( T a b, T c d) ->
                     ...

                 ( T _ _, _) ->
                     Err ( TypeMismatch t1 t2, substitutionMap )

               It is definitively verbose but prevents the developer to skip this important
               function: the compiler will throw a "MISSING PATTERNS" error in this case.
            -}
            ( Var id, _ ) ->
                unifyVariable id t2 substitutionMap

            ( _, Var id ) ->
                unifyVariable id t1 substitutionMap

<<<<<<< HEAD
            ( Function a, Function b ) ->
                unify a.to b.to substitutionMap
                    |> Result.andThen (unify a.from b.from)
=======
            ( Int, Int ) ->
                Ok substitutionMap

            ( Int, _ ) ->
                Err ( TypeMismatch t1 t2, substitutionMap )

            ( Float, Float ) ->
                Ok substitutionMap

            ( Float, _ ) ->
                Err ( TypeMismatch t1 t2, substitutionMap )

            ( String, String ) ->
                Ok substitutionMap

            ( String, _ ) ->
                Err ( TypeMismatch t1 t2, substitutionMap )

            ( Char, Char ) ->
                Ok substitutionMap

            ( Char, _ ) ->
                Err ( TypeMismatch t1 t2, substitutionMap )

            ( Bool, Bool ) ->
                Ok substitutionMap

            ( Bool, _ ) ->
                Err ( TypeMismatch t1 t2, substitutionMap )

            ( Unit, Unit ) ->
                Ok substitutionMap

            ( Unit, _ ) ->
                Err ( TypeMismatch t1 t2, substitutionMap )

            ( Function arg1 result1, Function arg2 result2 ) ->
                unify result1 result2 substitutionMap
                    |> Result.andThen (unify arg1 arg2)
>>>>>>> 2702a2c5

            ( Function _ _, _ ) ->
                Err ( TypeMismatch t1 t2, substitutionMap )

            ( List list1, List list2 ) ->
                unify list1 list2 substitutionMap

            ( List _, _ ) ->
                Err ( TypeMismatch t1 t2, substitutionMap )

            ( Tuple t1e1 t1e2, Tuple t2e1 t2e2 ) ->
                substitutionMap
                    |> unify t1e1 t2e1
                    |> Result.andThen (unify t1e2 t2e2)

            ( Tuple _ _, _ ) ->
                Err ( TypeMismatch t1 t2, substitutionMap )

            ( Tuple3 t1e1 t1e2 t1e3, Tuple3 t2e1 t2e2 t2e3 ) ->
                substitutionMap
                    |> unify t1e1 t2e1
                    |> Result.andThen (unify t1e2 t2e2)
                    |> Result.andThen (unify t1e3 t2e3)

            ( Tuple3 _ _ _, _ ) ->
                Err ( TypeMismatch t1 t2, substitutionMap )

            ( Record bindings1, Record bindings2 ) ->
                if Dict.keys bindings1 /= Dict.keys bindings2 then
                    Err ( TypeMismatch t1 t2, substitutionMap )

                else
                    List.map2 Tuple.pair (Dict.values bindings1) (Dict.values bindings2)
                        |> List.foldl
                            (\( type1, type2 ) resultSubstitutionMap ->
                                resultSubstitutionMap
                                    |> Result.andThen (unify type1 type2)
                            )
                            (Ok substitutionMap)

            ( Record _, _ ) ->
                Err ( TypeMismatch t1 t2, substitutionMap )

            ( UserDefinedType typeName1 typeParameters1, UserDefinedType typeName2 typeParameters2 ) ->
                if typeName1 /= typeName2 || List.length typeParameters1 /= List.length typeParameters2 then
                    Err ( TypeMismatch t1 t2, substitutionMap )

                else
                    List.map2 Tuple.pair typeParameters1 typeParameters2
                        |> List.foldl
                            (\( type1, type2 ) resultSubstitutionMap ->
                                resultSubstitutionMap
                                    |> Result.andThen (unify type1 type2)
                            )
                            (Ok substitutionMap)

            ( UserDefinedType _ _, _ ) ->
                Err ( TypeMismatch t1 t2, substitutionMap )


unifyVariable : Int -> Type -> SubstitutionMap -> Result ( TypeError, SubstitutionMap ) SubstitutionMap
unifyVariable id type_ substitutionMap =
    case SubstitutionMap.get id substitutionMap of
        Just typeForId ->
            unify typeForId type_ substitutionMap

        Nothing ->
            case
                Type.varId type_
                    |> Maybe.andThen (\id2 -> SubstitutionMap.get id2 substitutionMap)
                    |> Maybe.map (\typeForId2 -> unify (Var id) typeForId2 substitutionMap)
            of
                Just newSubstitutionMap ->
                    newSubstitutionMap

                Nothing ->
                    if occurs id type_ substitutionMap then
                        Err ( OccursCheckFailed id type_, substitutionMap )

                    else
                        Ok (SubstitutionMap.insert id type_ substitutionMap)


occurs : Int -> Type -> SubstitutionMap -> Bool
occurs id type_ substitutionMap =
    if type_ == Var id then
        True

    else
        case
            Type.varId type_
                |> Maybe.andThen (\id2 -> SubstitutionMap.get id2 substitutionMap)
                |> Maybe.map (\typeForId2 -> occurs id typeForId2 substitutionMap)
        of
            Just doesOccur ->
                doesOccur

            Nothing ->
                case type_ of
                    Function { from, to } ->
                        occurs id to substitutionMap
                            || occurs id from substitutionMap

                    -- TODO potentially dangerous wildcard?
                    _ ->
                        False<|MERGE_RESOLUTION|>--- conflicted
+++ resolved
@@ -51,11 +51,6 @@
             ( _, Var id ) ->
                 unifyVariable id t1 substitutionMap
 
-<<<<<<< HEAD
-            ( Function a, Function b ) ->
-                unify a.to b.to substitutionMap
-                    |> Result.andThen (unify a.from b.from)
-=======
             ( Int, Int ) ->
                 Ok substitutionMap
 
@@ -92,10 +87,9 @@
             ( Unit, _ ) ->
                 Err ( TypeMismatch t1 t2, substitutionMap )
 
-            ( Function arg1 result1, Function arg2 result2 ) ->
-                unify result1 result2 substitutionMap
-                    |> Result.andThen (unify arg1 arg2)
->>>>>>> 2702a2c5
+            ( Function a, Function b ) ->
+                unify a.to b.to substitutionMap
+                    |> Result.andThen (unify a.from b.from)
 
             ( Function _ _, _ ) ->
                 Err ( TypeMismatch t1 t2, substitutionMap )
