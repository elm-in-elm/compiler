--- conflicted
+++ resolved
@@ -17,11 +17,8 @@
     | Var { qualifier : Maybe ModuleName, name : VarName }
     | Argument VarName
     | Plus Expr Expr
-<<<<<<< HEAD
     | Cons Expr Expr
-=======
     | ListConcat Expr Expr
->>>>>>> 686b8136
     | Lambda { arguments : List VarName, body : Expr }
     | Call { fn : Expr, argument : Expr }
     | If { test : Expr, then_ : Expr, else_ : Expr }
