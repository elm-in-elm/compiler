--- conflicted
+++ resolved
@@ -3,11 +3,8 @@
     , Type(..)
     , emptyState
     , getVarId
-<<<<<<< HEAD
     , isNotParametric
-=======
     , niceVarName
->>>>>>> 92477375
     , toString
     )
 
@@ -39,7 +36,6 @@
             Nothing
 
 
-<<<<<<< HEAD
 isNotParametric : Type -> Bool
 isNotParametric type_ =
     case type_ of
@@ -57,9 +53,6 @@
             True
 
 
-toString : Type -> String
-toString type_ =
-=======
 
 --------------
 -- toString --
@@ -83,7 +76,6 @@
 
 toString : State -> Type -> ( String, State )
 toString state type_ =
->>>>>>> 92477375
     case type_ of
         Var int ->
             getName state int
@@ -182,10 +174,12 @@
 
     maybeWrapParens (List Int) ( "List Int", state )
 
+
     -->
     ( "(List Int)", state )
 
     maybeWrapParens Int ( "Int", state )
+
 
     -->
     ( "Int", state )
