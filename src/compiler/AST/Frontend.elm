module AST.Frontend exposing
    ( Expr(..)
    , LocatedExpr
    , ProjectFields
    , lambda
    , transform
    , unwrap
    , var
    )

import AST.Common.Literal exposing (Literal)
import AST.Common.Located as Located exposing (Located)
import AST.Frontend.Unwrapped as Unwrapped
import Common
import Common.Types
    exposing
        ( Binding
        , ModuleName
        , Modules
        , VarName
        )
import Transform


type alias ProjectFields =
    { modules : Modules LocatedExpr }


type alias LocatedExpr =
    Located Expr


type Expr
    = Literal Literal
    | Var { qualifier : Maybe ModuleName, name : VarName }
    | Argument VarName
    | Plus LocatedExpr LocatedExpr
<<<<<<< HEAD
    | Cons LocatedExpr LocatedExpr
=======
    | ListConcat LocatedExpr LocatedExpr
>>>>>>> 686b8136
    | Lambda { arguments : List VarName, body : LocatedExpr }
    | Call { fn : LocatedExpr, argument : LocatedExpr }
    | If { test : LocatedExpr, then_ : LocatedExpr, else_ : LocatedExpr }
    | Let { bindings : List (Binding LocatedExpr), body : LocatedExpr }
    | List (List LocatedExpr)
    | Unit
    | Tuple LocatedExpr LocatedExpr
    | Tuple3 LocatedExpr LocatedExpr LocatedExpr


var : Maybe ModuleName -> VarName -> Expr
var qualifier name =
    Var
        { qualifier = qualifier
        , name = name
        }


lambda : List VarName -> LocatedExpr -> Expr
lambda arguments body =
    Lambda
        { arguments = arguments
        , body = body
        }


{-| A helper for the Transform library.
-}
recurse : (Expr -> Expr) -> Expr -> Expr
recurse f expr =
    let
        f_ =
            Located.map f
    in
    case expr of
        Literal _ ->
            expr

        Var _ ->
            expr

        Argument _ ->
            expr

        Plus e1 e2 ->
            Plus
                (f_ e1)
                (f_ e2)

<<<<<<< HEAD
        Cons e1 e2 ->
            Cons
                (f_ e1)
                (f_ e2)
=======
        ListConcat e1 e2 ->
            ListConcat (f_ e1) (f_ e2)
>>>>>>> 686b8136

        Lambda ({ body } as lambda_) ->
            Lambda { lambda_ | body = f_ body }

        Call { fn, argument } ->
            Call
                { fn = f_ fn
                , argument = f_ argument
                }

        If { test, then_, else_ } ->
            If
                { test = f_ test
                , then_ = f_ then_
                , else_ = f_ else_
                }

        Let { bindings, body } ->
            Let
                { bindings = List.map (Common.mapBinding f_) bindings
                , body = f_ body
                }

        List items ->
            List (List.map f_ items)

        Unit ->
            expr

        Tuple e1 e2 ->
            Tuple (f_ e1) (f_ e2)

        Tuple3 e1 e2 e3 ->
            Tuple3 (f_ e1) (f_ e2) (f_ e3)


transform : (Expr -> Expr) -> Expr -> Expr
transform pass expr =
    {- If we do more than one at the same time, we should use the Transform
       library a bit differently, see `Transform.orList`.
    -}
    Transform.transformAll
        recurse
        (Transform.toMaybe pass)
        expr


unwrap : LocatedExpr -> Unwrapped.Expr
unwrap expr =
    case Located.unwrap expr of
        Literal literal ->
            Unwrapped.Literal literal

        Var var_ ->
            Unwrapped.Var var_

        Argument name ->
            Unwrapped.Argument name

        Plus e1 e2 ->
            Unwrapped.Plus
                (unwrap e1)
                (unwrap e2)

<<<<<<< HEAD
        Cons e1 e2 ->
            Unwrapped.Cons
=======
        ListConcat e1 e2 ->
            Unwrapped.ListConcat
>>>>>>> 686b8136
                (unwrap e1)
                (unwrap e2)

        Lambda { arguments, body } ->
            Unwrapped.Lambda
                { arguments = arguments
                , body = unwrap body
                }

        Call { fn, argument } ->
            Unwrapped.Call
                { fn = unwrap fn
                , argument = unwrap argument
                }

        If { test, then_, else_ } ->
            Unwrapped.If
                { test = unwrap test
                , then_ = unwrap then_
                , else_ = unwrap else_
                }

        Let { bindings, body } ->
            Unwrapped.Let
                { bindings = List.map (Common.mapBinding unwrap) bindings
                , body = unwrap body
                }

        List list ->
            Unwrapped.List
                (List.map unwrap list)

        Unit ->
            Unwrapped.Unit

        Tuple e1 e2 ->
            Unwrapped.Tuple
                (unwrap e1)
                (unwrap e2)

        Tuple3 e1 e2 e3 ->
            Unwrapped.Tuple3
                (unwrap e1)
                (unwrap e2)
                (unwrap e3)<|MERGE_RESOLUTION|>--- conflicted
+++ resolved
@@ -35,11 +35,8 @@
     | Var { qualifier : Maybe ModuleName, name : VarName }
     | Argument VarName
     | Plus LocatedExpr LocatedExpr
-<<<<<<< HEAD
     | Cons LocatedExpr LocatedExpr
-=======
     | ListConcat LocatedExpr LocatedExpr
->>>>>>> 686b8136
     | Lambda { arguments : List VarName, body : LocatedExpr }
     | Call { fn : LocatedExpr, argument : LocatedExpr }
     | If { test : LocatedExpr, then_ : LocatedExpr, else_ : LocatedExpr }
@@ -89,15 +86,13 @@
                 (f_ e1)
                 (f_ e2)
 
-<<<<<<< HEAD
         Cons e1 e2 ->
             Cons
                 (f_ e1)
                 (f_ e2)
-=======
+
         ListConcat e1 e2 ->
             ListConcat (f_ e1) (f_ e2)
->>>>>>> 686b8136
 
         Lambda ({ body } as lambda_) ->
             Lambda { lambda_ | body = f_ body }
@@ -162,13 +157,13 @@
                 (unwrap e1)
                 (unwrap e2)
 
-<<<<<<< HEAD
         Cons e1 e2 ->
             Unwrapped.Cons
-=======
+                (unwrap e1)
+                (unwrap e2)
+
         ListConcat e1 e2 ->
             Unwrapped.ListConcat
->>>>>>> 686b8136
                 (unwrap e1)
                 (unwrap e2)
 
