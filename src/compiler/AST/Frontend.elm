module AST.Frontend exposing
    ( Expr(..)
    , LocatedExpr
    , ProjectFields
    , lambda
    , transform
    , unwrap
    , var
    )

import AST.Common.Literal exposing (Literal)
import AST.Common.Located as Located exposing (Located)
import AST.Frontend.Unwrapped as Unwrapped
import Common
import Common.Types
    exposing
        ( Binding
        , ModuleName
        , Modules
        , VarName
        )
import Transform


type alias ProjectFields =
    { modules : Modules LocatedExpr }


type alias LocatedExpr =
    Located Expr


type Expr
    = Literal Literal
    | Var { qualifier : Maybe ModuleName, name : VarName }
    | Argument VarName
<<<<<<< HEAD
    | Plus Expr Expr
    | ListConcat Expr Expr
    | Lambda { arguments : List VarName, body : Expr }
    | Call { fn : Expr, argument : Expr }
    | If { test : Expr, then_ : Expr, else_ : Expr }
    | Let { bindings : List (Binding Expr), body : Expr }
    | List (List Expr)
=======
    | Plus LocatedExpr LocatedExpr
    | Lambda { arguments : List VarName, body : LocatedExpr }
    | Call { fn : LocatedExpr, argument : LocatedExpr }
    | If { test : LocatedExpr, then_ : LocatedExpr, else_ : LocatedExpr }
    | Let { bindings : List (Binding LocatedExpr), body : LocatedExpr }
    | List (List LocatedExpr)
>>>>>>> eec2d29f
    | Unit
    | Tuple LocatedExpr LocatedExpr
    | Tuple3 LocatedExpr LocatedExpr LocatedExpr


var : Maybe ModuleName -> VarName -> Expr
var qualifier name =
    Var
        { qualifier = qualifier
        , name = name
        }


lambda : List VarName -> LocatedExpr -> Expr
lambda arguments body =
    Lambda
        { arguments = arguments
        , body = body
        }


{-| A helper for the Transform library.
-}
recurse : (Expr -> Expr) -> Expr -> Expr
recurse f expr =
    let
        f_ =
            Located.map f
    in
    case expr of
        Literal _ ->
            expr

        Var _ ->
            expr

        Argument _ ->
            expr

        Plus e1 e2 ->
            Plus
                (f_ e1)
                (f_ e2)

        ListConcat e1 e2 ->
            ListConcat (f e1) (f e2)

        Lambda ({ body } as lambda_) ->
            Lambda { lambda_ | body = f_ body }

        Call { fn, argument } ->
            Call
                { fn = f_ fn
                , argument = f_ argument
                }

        If { test, then_, else_ } ->
            If
                { test = f_ test
                , then_ = f_ then_
                , else_ = f_ else_
                }

        Let { bindings, body } ->
            Let
                { bindings = List.map (Common.mapBinding f_) bindings
                , body = f_ body
                }

        List items ->
            List (List.map f_ items)

        Unit ->
            expr

        Tuple e1 e2 ->
            Tuple (f_ e1) (f_ e2)

        Tuple3 e1 e2 e3 ->
            Tuple3 (f_ e1) (f_ e2) (f_ e3)


transform : (Expr -> Expr) -> Expr -> Expr
transform pass expr =
    {- If we do more than one at the same time, we should use the Transform
       library a bit differently, see `Transform.orList`.
    -}
    Transform.transformAll
        recurse
        (Transform.toMaybe pass)
        expr


unwrap : LocatedExpr -> Unwrapped.Expr
unwrap expr =
    case Located.unwrap expr of
        Literal literal ->
            Unwrapped.Literal literal

        Var var_ ->
            Unwrapped.Var var_

        Argument name ->
            Unwrapped.Argument name

        Plus e1 e2 ->
            Unwrapped.Plus
                (unwrap e1)
                (unwrap e2)

        Lambda { arguments, body } ->
            Unwrapped.Lambda
                { arguments = arguments
                , body = unwrap body
                }

        Call { fn, argument } ->
            Unwrapped.Call
                { fn = unwrap fn
                , argument = unwrap argument
                }

        If { test, then_, else_ } ->
            Unwrapped.If
                { test = unwrap test
                , then_ = unwrap then_
                , else_ = unwrap else_
                }

        Let { bindings, body } ->
            Unwrapped.Let
                { bindings = List.map (Common.mapBinding unwrap) bindings
                , body = unwrap body
                }

        List list ->
            Unwrapped.List
                (List.map unwrap list)

        Unit ->
            Unwrapped.Unit

        Tuple e1 e2 ->
            Unwrapped.Tuple
                (unwrap e1)
                (unwrap e2)

        Tuple3 e1 e2 e3 ->
            Unwrapped.Tuple3
                (unwrap e1)
                (unwrap e2)
                (unwrap e3)<|MERGE_RESOLUTION|>--- conflicted
+++ resolved
@@ -34,22 +34,13 @@
     = Literal Literal
     | Var { qualifier : Maybe ModuleName, name : VarName }
     | Argument VarName
-<<<<<<< HEAD
-    | Plus Expr Expr
-    | ListConcat Expr Expr
-    | Lambda { arguments : List VarName, body : Expr }
-    | Call { fn : Expr, argument : Expr }
-    | If { test : Expr, then_ : Expr, else_ : Expr }
-    | Let { bindings : List (Binding Expr), body : Expr }
-    | List (List Expr)
-=======
     | Plus LocatedExpr LocatedExpr
+    | ListConcat LocatedExpr LocatedExpr
     | Lambda { arguments : List VarName, body : LocatedExpr }
     | Call { fn : LocatedExpr, argument : LocatedExpr }
     | If { test : LocatedExpr, then_ : LocatedExpr, else_ : LocatedExpr }
     | Let { bindings : List (Binding LocatedExpr), body : LocatedExpr }
     | List (List LocatedExpr)
->>>>>>> eec2d29f
     | Unit
     | Tuple LocatedExpr LocatedExpr
     | Tuple3 LocatedExpr LocatedExpr LocatedExpr
@@ -95,7 +86,7 @@
                 (f_ e2)
 
         ListConcat e1 e2 ->
-            ListConcat (f e1) (f e2)
+            ListConcat (f_ e1) (f_ e2)
 
         Lambda ({ body } as lambda_) ->
             Lambda { lambda_ | body = f_ body }
@@ -160,6 +151,11 @@
                 (unwrap e1)
                 (unwrap e2)
 
+        ListConcat e1 e2 ->
+            Unwrapped.ListConcat
+                (unwrap e1)
+                (unwrap e2)
+
         Lambda { arguments, body } ->
             Unwrapped.Lambda
                 { arguments = arguments
