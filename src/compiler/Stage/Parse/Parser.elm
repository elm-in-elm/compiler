module Stage.Parse.Parser exposing
    ( dependencies
    , exposingList
    , expr
    , moduleDeclaration
    , moduleName
    , module_
    )

import AST.Common.Literal exposing (Literal(..))
import AST.Common.Located as Located exposing (Located)
import AST.Frontend as Frontend exposing (Expr(..), LocatedExpr)
import Common
import Common.Types
    exposing
        ( Binding
        , Dependency
        , Dict_
        , ExposedItem(..)
        , Exposing(..)
        , FilePath(..)
        , Module
        , ModuleName(..)
        , ModuleType(..)
        , TopLevelDeclaration
        , VarName(..)
        )
import Dict.Any
import Error
    exposing
        ( Error(..)
        , ParseContext(..)
        , ParseError(..)
        , ParseProblem(..)
        )
import Hex
import Parser.Advanced as P exposing ((|.), (|=), Parser)
import Pratt.Advanced as PP
import Set exposing (Set)


type alias Parser_ a =
    Parser ParseContext ParseProblem a


type alias ExprConfig =
    PP.Config ParseContext ParseProblem Frontend.LocatedExpr


located : Parser_ p -> Parser_ (Located p)
located p =
    P.succeed Located.parsed
        |= P.getPosition
        |= p
        |= P.getPosition


module_ : FilePath -> Parser_ (Module Frontend.LocatedExpr)
module_ filePath =
    P.succeed
        (\( moduleType_, moduleName_, exposing_ ) dependencies_ topLevelDeclarations_ ->
            { dependencies = dependencies_
            , name = moduleName_
            , filePath = filePath
            , topLevelDeclarations =
                topLevelDeclarations_
                    |> List.map
                        (\almostDeclaration ->
                            let
                                declaration =
                                    almostDeclaration moduleName_
                            in
                            ( declaration.name, declaration )
                        )
                    |> Dict.Any.fromList Common.varNameToString
            , type_ = moduleType_
            , exposing_ = exposing_
            }
        )
        |= moduleDeclaration
        -- TODO what about module doc comment? is it before the imports or after?
        |= dependencies
        |= topLevelDeclarations


moduleDeclaration : Parser_ ( ModuleType, ModuleName, Exposing )
moduleDeclaration =
    P.succeed
        (\moduleType_ moduleName_ exposing_ ->
            ( moduleType_
            , ModuleName moduleName_
            , exposing_
            )
        )
        |= moduleType
        |. spacesOnly
        -- TODO check the assumption... does Elm allow newlines there?
        |= moduleName
        |. P.spaces
        |. P.keyword (P.Token "exposing" ExpectingExposingKeyword)
        |. P.spaces
        |= exposingList
        |. newlines


dependencies : Parser_ (Dict_ ModuleName Dependency)
dependencies =
    P.succeed
        (List.map (\dep -> ( dep.moduleName, dep ))
            >> Dict.Any.fromList Common.moduleNameToString
        )
        |= oneOrMoreWith P.spaces dependency


dependency : Parser_ Dependency
dependency =
    P.succeed
        (\moduleName_ as_ exposing_ ->
            { moduleName = ModuleName moduleName_
            , as_ = as_
            , exposing_ = exposing_
            }
        )
        |. P.keyword (P.Token "import" ExpectingImportKeyword)
        |. spacesOnly
        -- TODO check expectation ... what about newlines here?
        |= moduleName
        |. P.spaces
        |= P.oneOf
            [ P.succeed (ModuleName >> Just)
                |. P.keyword (P.Token "as" ExpectingAsKeyword)
                |. P.spaces
                |= moduleNameWithoutDots
            , P.succeed Nothing
            ]
        |. P.oneOf
            [ -- not sure if this is idiomatic
              P.symbol (P.Token "." ExpectingModuleNameWithoutDots)
                |. P.problem ExpectingModuleNameWithoutDots
            , P.spaces
            ]
        |. P.spaces
        |= P.oneOf
            [ P.succeed Just
                |. P.keyword (P.Token "exposing" ExpectingExposingKeyword)
                |. P.spaces
                |= exposingList
            , P.succeed Nothing
            ]


moduleType : Parser_ ModuleType
moduleType =
    P.oneOf
        [ plainModuleType
        , portModuleType
        , effectModuleType
        ]


plainModuleType : Parser_ ModuleType
plainModuleType =
    P.succeed PlainModule
        |. P.keyword (P.Token "module" ExpectingModuleKeyword)


portModuleType : Parser_ ModuleType
portModuleType =
    P.succeed PortModule
        |. P.keyword (P.Token "port" ExpectingPortKeyword)
        |. spacesOnly
        |. P.keyword (P.Token "module" ExpectingModuleKeyword)


effectModuleType : Parser_ ModuleType
effectModuleType =
    -- TODO more metadata?
    P.succeed (EffectModule {})
        |. P.keyword (P.Token "effect" ExpectingEffectKeyword)
        |. spacesOnly
        |. P.keyword (P.Token "module" ExpectingModuleKeyword)


moduleName : Parser_ String
moduleName =
    P.sequence
        { start = P.Token "" (CompilerBug "moduleName start parser failed") -- TODO is this the right way?
        , separator = P.Token "." ExpectingModuleDot
        , end = P.Token "" (CompilerBug "moduleName start parser failed") -- TODO is this the right way?
        , spaces = P.succeed ()
        , item = moduleNameWithoutDots
        , trailing = P.Forbidden
        }
        |> P.andThen
            (\list_ ->
                if List.isEmpty list_ then
                    P.problem ExpectingModuleName

                else
                    P.succeed (String.join "." list_)
            )


moduleNameWithoutDots : Parser_ String
moduleNameWithoutDots =
    P.variable
        { start = Char.isUpper
        , inner = Char.isAlphaNum
        , reserved = Set.empty
        , expecting = ExpectingModuleNamePart
        }


exposingList : Parser_ Exposing
exposingList =
    P.oneOf
        [ exposingAll
        , exposingSome
        ]


exposingAll : Parser_ Exposing
exposingAll =
    P.symbol (P.Token "(..)" ExpectingExposingAllSymbol)
        |> P.map (always ExposingAll)


exposingSome : Parser_ Exposing
exposingSome =
    P.sequence
        { start = P.Token "(" ExpectingExposingListLeftParen
        , separator = P.Token "," ExpectingExposingListSeparatorComma
        , end = P.Token ")" ExpectingExposingListRightParen
        , spaces = P.spaces
        , item = exposedItem
        , trailing = P.Forbidden
        }
        |> P.andThen
            (\list_ ->
                if List.isEmpty list_ then
                    P.problem ExposingListCantBeEmpty

                else
                    P.succeed (ExposingSome list_)
            )


exposedItem : Parser_ ExposedItem
exposedItem =
    P.oneOf
        [ exposedValue
        , exposedTypeAndOptionallyAllConstructors
        ]


exposedValue : Parser_ ExposedItem
exposedValue =
    P.map ExposedValue varName


exposedTypeAndOptionallyAllConstructors : Parser_ ExposedItem
exposedTypeAndOptionallyAllConstructors =
    P.succeed
        (\name hasDoublePeriod ->
            if hasDoublePeriod then
                ExposedTypeAndAllConstructors name

            else
                ExposedType name
        )
        |= typeOrConstructorName
        |= P.oneOf
            [ P.succeed True
                |. P.symbol (P.Token "(..)" ExpectingExposedTypeDoublePeriod)
            , P.succeed False
            ]


typeOrConstructorName : Parser_ String
typeOrConstructorName =
    P.variable
        { start = Char.isUpper
        , inner = \c -> Char.isAlphaNum c || c == '_'
        , reserved = Set.empty
        , expecting = ExpectingTypeOrConstructorName
        }


{-| Taken from the official compiler.
-}
reservedWords : Set String
reservedWords =
    Set.fromList
        [ "if"
        , "then"
        , "else"
        , "case"
        , "of"
        , "let"
        , "in"
        , "type"
        , "module"
        , "where"
        , "import"
        , "exposing"
        , "as"
        , "port"
        ]


topLevelDeclarations : Parser_ (List (ModuleName -> TopLevelDeclaration Frontend.LocatedExpr))
topLevelDeclarations =
    oneOrMoreWith P.spaces
        (P.succeed identity
            |= topLevelDeclaration
            |. P.spaces
        )


topLevelDeclaration : Parser_ (ModuleName -> TopLevelDeclaration Frontend.LocatedExpr)
topLevelDeclaration =
    P.succeed
        (\name body module__ ->
            { module_ = module__
            , name = name
            , body = body
            }
        )
        |= P.map VarName varName
        |. P.spaces
        |. P.symbol (P.Token "=" ExpectingEqualsSign)
        |. P.spaces
        |= expr


expr : Parser_ Frontend.LocatedExpr
expr =
    PP.expression
        { oneOf =
            [ if_
            , let_
            , lambda
            , PP.literal literal
            , always var
            , unit
            , list
            , parenthesizedExpr
            ]
        , andThenOneOf =
            -- TODO test this: does `x =\n  call 1\n+ something` work? (it shouldn't: no space before '+')
            [ PP.infixLeft 99
                checkNotBeginningOfLine
                (Located.merge
                    (\fn argument ->
                        Frontend.Call
                            { fn = fn
                            , argument = argument
                            }
                    )
                )
<<<<<<< HEAD
            , PP.infixLeft 1 (P.symbol (P.Token "++" ExpectingConcatOperator)) ListConcat
            , PP.infixLeft 1 (P.symbol (P.Token "+" ExpectingPlusOperator)) Plus
=======
            , PP.infixLeft 1 (P.symbol (P.Token "+" ExpectingPlusOperator)) (Located.merge Plus)
>>>>>>> eec2d29f
            ]
        , spaces = P.spaces
        }
        |> P.inContext InExpr


checkNotBeginningOfLine : Parser_ ()
checkNotBeginningOfLine =
    P.getCol
        |> P.andThen
            (\col ->
                if col /= 1 then
                    P.succeed ()

                else
                    P.problem ExpectingNotBeginningOfLine
            )


parenthesizedExpr : ExprConfig -> Parser_ Frontend.LocatedExpr
parenthesizedExpr config =
    P.succeed identity
        |. P.symbol (P.Token "(" ExpectingLeftParen)
        |= PP.subExpression 0 config
        |. P.symbol (P.Token ")" ExpectingRightParen)


literal : Parser_ Frontend.LocatedExpr
literal =
    P.succeed Literal
        |= P.oneOf
            [ literalNumber
            , literalChar
            , literalString
            , literalBool
            ]
        |> P.inContext InLiteral
        |> located


literalNumber : Parser_ Literal
literalNumber =
    let
        parseLiteralNumber =
            P.backtrackable <|
                P.number
                    { int = Ok Int
                    , hex = Ok Int
                    , octal = Err InvalidNumber -- Elm does not support octal notation
                    , binary = Err InvalidNumber -- Elm does not support binary notation
                    , float = Ok Float
                    , invalid = InvalidNumber
                    , expecting = ExpectingNumber
                    }

        negateLiteral toBeNegated =
            case toBeNegated of
                Int int ->
                    Int (negate int)

                Float float ->
                    Float (negate float)

                _ ->
                    toBeNegated
    in
    P.oneOf
        [ P.succeed negateLiteral
            |. P.symbol (P.Token "-" ExpectingMinusSign)
            |= parseLiteralNumber
        , parseLiteralNumber
        ]
        |> P.inContext InNumber


type Quotes
    = {- ' -} SingleQuote
    | {- " -} DoubleQuote
    | {- """ -} TripleQuote


isAllowedChar : Quotes -> Char -> Bool
isAllowedChar quotes char =
    case quotes of
        SingleQuote ->
            char /= '\n'

        DoubleQuote ->
            char /= '\n'

        TripleQuote ->
            True


singleQuote : P.Token ParseProblem
singleQuote =
    P.Token "'" ExpectingSingleQuote


doubleQuote : P.Token ParseProblem
doubleQuote =
    P.Token "\"" ExpectingDoubleQuote


tripleQuote : P.Token ParseProblem
tripleQuote =
    P.Token "\"\"\"" ExpectingTripleQuote


character : Quotes -> Parser_ Char
character quotes =
    P.oneOf
        [ -- escaped characters have priority
          P.succeed identity
            |. P.token (P.Token "\\" ExpectingEscapeBackslash)
            |= P.oneOf
                [ P.map (\_ -> '\\') (P.token (P.Token "\\" (ExpectingEscapeCharacter '\\')))
                , P.map (\_ -> '"') (P.token (P.Token "\"" (ExpectingEscapeCharacter '"'))) -- " (elm-vscode workaround)
                , P.map (\_ -> '\'') (P.token (P.Token "'" (ExpectingEscapeCharacter '\'')))
                , P.map (\_ -> '\n') (P.token (P.Token "n" (ExpectingEscapeCharacter 'n')))
                , P.map (\_ -> '\t') (P.token (P.Token "t" (ExpectingEscapeCharacter 't')))
                , P.map (\_ -> '\u{000D}') (P.token (P.Token "r" (ExpectingEscapeCharacter 'r')))
                , P.succeed identity
                    |. P.token (P.Token "u" (ExpectingEscapeCharacter 'u'))
                    |. P.token (P.Token "{" ExpectingUnicodeEscapeLeftBrace)
                    |= unicodeCharacter
                    |. P.token (P.Token "}" ExpectingUnicodeEscapeRightBrace)
                ]
            |> P.inContext InCharEscapeMode
        , -- we don't want to eat the closing delimiter
          (case quotes of
            SingleQuote ->
                P.token singleQuote

            DoubleQuote ->
                P.token doubleQuote

            TripleQuote ->
                P.token tripleQuote
          )
            |> P.andThen (always (P.problem TriedToParseCharacterStoppingDelimiter))
        , -- all other characters (sometimes except newlines)
          P.succeed identity
            |= P.getChompedString (P.chompIf (isAllowedChar quotes) ExpectingChar)
            |> P.andThen
                (\string ->
                    string
                        |> String.uncons
                        |> Maybe.map (Tuple.first >> P.succeed)
                        |> Maybe.withDefault (P.problem (CompilerBug "Multiple characters chomped in `character`"))
                )
        ]


unicodeCharacter : Parser_ Char
unicodeCharacter =
    P.getChompedString (P.chompWhile Char.isHexDigit)
        |> P.andThen
            (\str ->
                let
                    len =
                        String.length str
                in
                if len < 4 || len > 6 then
                    P.problem InvalidUnicodeCodePoint

                else
                    str
                        |> String.toLower
                        |> Hex.fromString
                        |> Result.map Char.fromCode
                        |> Result.map P.succeed
                        |> Result.withDefault (P.problem InvalidUnicodeCodePoint)
            )
        |> P.inContext InUnicodeCharacter


literalChar : Parser_ Literal
literalChar =
    P.succeed Char
        |. P.symbol singleQuote
        |= character SingleQuote
        |. P.symbol singleQuote
        |> P.inContext InChar


literalString : Parser_ Literal
literalString =
    P.succeed String
        |= P.oneOf
            [ tripleQuoteString
            , doubleQuoteString
            ]
        |> P.inContext InString


doubleQuoteString : Parser_ String
doubleQuoteString =
    P.succeed String.fromList
        |. P.symbol doubleQuote
        |= zeroOrMoreWith (P.succeed ()) (character DoubleQuote)
        |. P.symbol doubleQuote
        |> P.inContext InDoubleQuoteString


tripleQuoteString : Parser_ String
tripleQuoteString =
    P.succeed String.fromList
        |. P.symbol tripleQuote
        |= zeroOrMoreWith (P.succeed ()) (character TripleQuote)
        |. P.symbol tripleQuote
        |> P.inContext InTripleQuoteString


literalBool : Parser_ Literal
literalBool =
    P.succeed Bool
        |= P.oneOf
            [ P.map (always True) <| P.keyword (P.Token "True" ExpectingTrue)
            , P.map (always False) <| P.keyword (P.Token "False" ExpectingFalse)
            ]


var : Parser_ Frontend.LocatedExpr
var =
    P.oneOf
        [ P.map
            (\varName_ -> Frontend.var Nothing (VarName varName_))
            varName
        , qualifiedVar
        ]
        |> located


varName : Parser_ String
varName =
    P.variable
        { start = Char.isLower
        , inner = \c -> Char.isAlphaNum c || c == '_'
        , reserved = reservedWords
        , expecting = ExpectingVarName
        }


qualifiedVar : Parser_ Expr
qualifiedVar =
    P.sequence
        { start = P.Token "" (CompilerBug "qualifiedVar start parser failed") -- TODO is this the right way?
        , separator = P.Token "." ExpectingQualifiedVarNameDot
        , end = P.Token "" (CompilerBug "qualifiedVar end parser failed") -- TODO is this the right way?
        , spaces = P.succeed ()
        , item = moduleNameWithoutDots
        , trailing = P.Mandatory -- this is the difference from `moduleName`
        }
        |> P.andThen
            (\list_ ->
                let
                    maybeModuleName =
                        if List.isEmpty list_ then
                            Nothing

                        else
                            Just (ModuleName (String.join "." list_))
                in
                P.map
                    (\varName_ -> Frontend.var maybeModuleName (VarName varName_))
                    varName
            )


lambda : ExprConfig -> Parser_ Frontend.LocatedExpr
lambda config =
    P.succeed
        (\arguments body ->
            Frontend.lambda
                arguments
                {- Run the promoting transformation on every subexpression,
                   so that after parsing all the arguments aren't unqualified
                   Vars but Arguments.

                   Ie. the lambda parser can't return:

                       -- \x -> x
                       Lambda { argument = VarName "x", body = Var (Nothing, VarName "x") }

                   And instead has to return:

                       -- \x -> x
                       Lambda { argument = VarName "x", body = Argument (VarName "x") }

                   TODO add a fuzz test for this invariant?
                -}
                (Located.map (Frontend.transform (promoteArguments arguments)) body)
        )
        |. P.symbol (P.Token "\\" ExpectingBackslash)
        |= oneOrMoreWith spacesOnly (P.map VarName varName)
        |. spacesOnly
        |. P.symbol (P.Token "->" ExpectingRightArrow)
        |. P.spaces
        |= PP.subExpression 0 config
        |> P.inContext InLambda
        |> located


if_ : ExprConfig -> Parser_ Frontend.LocatedExpr
if_ config =
    P.succeed
        (\test then_ else_ ->
            Frontend.If
                { test = test
                , then_ = then_
                , else_ = else_
                }
        )
        |. P.keyword (P.Token "if" ExpectingIf)
        |= PP.subExpression 0 config
        |. P.keyword (P.Token "then" ExpectingThen)
        |= PP.subExpression 0 config
        |. P.keyword (P.Token "else" ExpectingElse)
        |= PP.subExpression 0 config
        |> P.inContext InIf
        |> located


let_ : ExprConfig -> Parser_ Frontend.LocatedExpr
let_ config =
    P.succeed
        (\binding_ body ->
            Frontend.Let
                -- TODO multiple let bindings
                { bindings = [ binding_ ]
                , body = body
                }
        )
        |. P.keyword (P.Token "let" ExpectingLet)
        |. P.spaces
        |= binding config
        |. P.spaces
        |. P.keyword (P.Token "in" ExpectingIn)
        |. P.spaces
        |= PP.subExpression 0 config
        |> P.inContext InLet
        |> located


binding : ExprConfig -> Parser_ (Binding Frontend.LocatedExpr)
binding config =
    P.succeed Binding
        |= P.map VarName varName
        |. P.spaces
        |. P.symbol (P.Token "=" ExpectingEqualsSign)
        |. P.spaces
        |= PP.subExpression 0 config
        |> P.inContext InLetBinding


promoteArguments : List VarName -> Frontend.Expr -> Frontend.Expr
promoteArguments arguments expr_ =
    -- TODO set of arguments instead of list?
    case expr_ of
        Var { qualifier, name } ->
            if qualifier == Nothing && List.member name arguments then
                Argument name

            else
                expr_

        _ ->
            expr_


unit : ExprConfig -> Parser_ Frontend.LocatedExpr
unit _ =
    P.succeed Frontend.Unit
        |. P.keyword (P.Token "()" ExpectingUnit)
        |> P.inContext InUnit
        |> located


list : ExprConfig -> Parser_ Frontend.LocatedExpr
list config =
    P.succeed Frontend.List
        |= P.sequence
            { start = P.Token "[" ExpectingLeftBracket
            , separator = P.Token "," ExpectingListSeparator
            , end = P.Token "]" ExpectingRightBracket
            , spaces = spacesOnly
            , item = PP.subExpression 0 config
            , trailing = P.Forbidden
            }
        |> P.inContext InList
        |> located



-- Helpers


spacesOnly : Parser_ ()
spacesOnly =
    P.chompWhile ((==) ' ')


newlines : Parser_ ()
newlines =
    P.chompWhile ((==) '\n')


{-| Taken from Punie/elm-parser-extras (original name: `many`), made to work with
Parser.Advanced.Parser instead of the simple one.

Adapted to behave like \* instead of +.

-}
zeroOrMoreWith : Parser_ () -> Parser_ a -> Parser_ (List a)
zeroOrMoreWith spaces p =
    P.loop [] (zeroOrMoreHelp spaces p)


{-| Taken from Punie/elm-parser-extras (original name: `many`), made to work with
Parser.Advanced.Parser instead of the simple one.

Adapted to behave like \* instead of +.

-}
zeroOrMoreHelp : Parser_ () -> Parser_ a -> List a -> Parser_ (P.Step (List a) (List a))
zeroOrMoreHelp spaces p vs =
    P.oneOf
        [ P.backtrackable
            (P.succeed (\v -> P.Loop (v :: vs))
                |= p
                |. spaces
            )
        , P.succeed ()
            |> P.map (always (P.Done (List.reverse vs)))
        ]


{-| Taken from Punie/elm-parser-extras (original name: `many`), made to work with
Parser.Advanced.Parser instead of the simple one.
-}
oneOrMoreWith : Parser_ () -> Parser_ a -> Parser_ (List a)
oneOrMoreWith spaces p =
    P.loop [] (oneOrMoreHelp spaces p)


{-| Taken from Punie/elm-parser-extras (original name: `many`), made to work with
Parser.Advanced.Parser instead of the simple one.
-}
oneOrMoreHelp : Parser_ () -> Parser_ a -> List a -> Parser_ (P.Step (List a) (List a))
oneOrMoreHelp spaces p vs =
    P.oneOf
        [ P.succeed (\v -> P.Loop (v :: vs))
            |= p
            |. spaces
        , P.succeed ()
            |> P.map (always (P.Done (List.reverse vs)))
        ]


log : String -> Parser_ a -> Parser_ a
log message parser =
    P.succeed ()
        |> P.andThen
            (\() ->
                let
                    _ =
                        Debug.log "starting" message
                in
                P.succeed
                    (\source offsetBefore parseResult offsetAfter ->
                        let
                            _ =
                                Debug.log "-----------------------------------------------" message

                            _ =
                                Debug.log "source         " source

                            _ =
                                Debug.log "chomped string " (String.slice offsetBefore offsetAfter source)

                            _ =
                                Debug.log "parsed result  " parseResult
                        in
                        parseResult
                    )
                    |= P.getSource
                    |= P.getOffset
                    |= parser
                    |= P.getOffset
            )<|MERGE_RESOLUTION|>--- conflicted
+++ resolved
@@ -358,12 +358,8 @@
                             }
                     )
                 )
-<<<<<<< HEAD
-            , PP.infixLeft 1 (P.symbol (P.Token "++" ExpectingConcatOperator)) ListConcat
-            , PP.infixLeft 1 (P.symbol (P.Token "+" ExpectingPlusOperator)) Plus
-=======
+            , PP.infixLeft 1 (P.symbol (P.Token "++" ExpectingConcatOperator)) (Located.merge ListConcat)
             , PP.infixLeft 1 (P.symbol (P.Token "+" ExpectingPlusOperator)) (Located.merge Plus)
->>>>>>> eec2d29f
             ]
         , spaces = P.spaces
         }
