module Stage.InferTypes.AssignIds exposing (assignIds)

{-| Stage 1

Gives every subexpression an unique auto-incremented ID and converts
from Canonical.Expr to Typed.Expr.

Example:

Input (forgive the nonsense AST):

    Canonical.If
        { test =
            Canonical.Plus
                (Canonical.Literal (Int 1))
                (Canonical.Literal (Int 2))
        , then_ = Canonical.Unit
        , else_ = Canonical.Literal (Bool True)
        }

Output:

    ( Typed.If
        { test =
            ( Typed.Plus
                ( Typed.Literal (Int 1)
                , Var 0
                )
                ( Typed.Literal (Int 2)
                , Var 1
                )
            , Var 2
            )
        , then_ = ( Typed.Unit, Var 3 )
        , else_ = ( Typed.Literal (Bool True), Var 4 )
        }
    , Var 5
    )

-}

import AST.Canonical as Canonical
import AST.Common.Type as Type exposing (Type)
import AST.Typed as Typed
import Common
import Common.Types exposing (Binding)
import Dict.Any
import Stage.InferTypes.IdSource as IdSource exposing (IdSource)

<<<<<<< HEAD
=======

assignIds : Canonical.Expr -> ( Typed.Expr, IdSource )
assignIds expr =
    assignIdsWith IdSource.empty expr
>>>>>>> e466c5ca

assignIds : Canonical.Expr -> ( Typed.Expr, IdSource )
assignIds expr =
    assignIdsWith IdSource.empty expr

<<<<<<< HEAD

=======
>>>>>>> e466c5ca
assignIdsWith : IdSource -> Canonical.Expr -> ( Typed.Expr, IdSource )
assignIdsWith idSource expr =
    let
        wrap : IdSource -> Typed.Expr_ -> ( Typed.Expr, IdSource )
        wrap idSource_ expr_ =
            -- TODO generalize what is in the lambda here into some function usable with IdSource.list too?
            IdSource.one idSource_ (\id -> ( expr_, Type.Var id ))
    in
    case expr of
        {- With literals, we could plug their final type in right here
           (no solving needed!) but let's be uniform and do everything through
           the constraint solver in stages 2 and 3.
        -}
        Canonical.Literal literal ->
            wrap idSource (Typed.Literal literal)

        -- We remember argument's IDs so that we can later use them in Lambda
        Canonical.Argument name ->
            wrap idSource (Typed.Argument name)

        Canonical.Var name ->
            wrap idSource (Typed.Var name)

        Canonical.Plus e1 e2 ->
            let
                ( e1_, idSource1 ) =
                    assignIdsWith idSource e1

                ( e2_, idSource2 ) =
                    assignIdsWith idSource1 e2
            in
            wrap idSource2 (Typed.Plus e1_ e2_)

        Canonical.Lambda { argument, body } ->
            let
                ( body_, idSource1 ) =
                    assignIdsWith idSource body
            in
            wrap idSource1 (Typed.lambda argument body_)

        Canonical.Call { fn, argument } ->
            let
                ( fn_, idSource1 ) =
                    assignIdsWith idSource fn

                ( argument_, idSource2 ) =
                    assignIdsWith idSource1 argument
            in
            wrap idSource2
                (Typed.Call
                    { fn = fn_
                    , argument = argument_
                    }
                )

        Canonical.If { test, then_, else_ } ->
            let
                ( test_, idSource1 ) =
                    assignIdsWith idSource test

                ( then__, idSource2 ) =
                    assignIdsWith idSource1 then_

                ( else__, idSource3 ) =
                    assignIdsWith idSource2 else_
            in
            wrap idSource3
                (Typed.If
                    { test = test_
                    , then_ = then__
                    , else_ = else__
                    }
                )

        Canonical.Let { bindings, body } ->
            {- We don't thread the full (VarName, Binding) thing to IdSource
               as that would bloat the type signatures of IdGenerator too much.

               We unwrap the exprs from the bindings and then carefully put them
               back together in the same order (see the List.map2 below).
            -}
            let
                bindingsList =
                    Dict.Any.toList bindings

                ( body_, idSource1 ) =
                    assignIdsWith idSource body

                ( bindingBodiesList, idSource2 ) =
                    List.foldl
                        (\( name, binding ) ( acc, currentIdSource ) ->
                            let
                                ( body__, nextIdSource ) =
                                    assignIdsWith currentIdSource binding.body
                            in
                            ( body__ :: acc
                            , nextIdSource
                            )
                        )
                        ( [], idSource1 )
                        bindingsList
            in
            wrap idSource2
                (Typed.let_
                    (Dict.Any.fromList
                        Common.varNameToString
                        (List.map2
                            (\( name, _ ) body__ -> ( name, { name = name, body = body__ } ))
                            bindingsList
                            bindingBodiesList
                        )
                    )
                    body_
                )

        Canonical.Unit ->
<<<<<<< HEAD
            wrap idSource Typed.Unit

        Canonical.List items ->
            let
                ( items_, idSource1 ) =
                    List.foldl
                        (\item ( acc, currentIdSource ) ->
                            let
                                ( item_, nextIdSource ) =
                                    assignIdsWith currentIdSource item
                            in
                            ( item_ :: acc
                            , nextIdSource
                            )
                        )
                        ( [], idSource )
                        items
            in
            wrap idSource1 (Typed.List items_)
=======
            wrap idSource Typed.Unit
>>>>>>> e466c5ca
<|MERGE_RESOLUTION|>--- conflicted
+++ resolved
@@ -47,22 +47,12 @@
 import Dict.Any
 import Stage.InferTypes.IdSource as IdSource exposing (IdSource)
 
-<<<<<<< HEAD
-=======
-
-assignIds : Canonical.Expr -> ( Typed.Expr, IdSource )
-assignIds expr =
-    assignIdsWith IdSource.empty expr
->>>>>>> e466c5ca
 
 assignIds : Canonical.Expr -> ( Typed.Expr, IdSource )
 assignIds expr =
     assignIdsWith IdSource.empty expr
 
-<<<<<<< HEAD
 
-=======
->>>>>>> e466c5ca
 assignIdsWith : IdSource -> Canonical.Expr -> ( Typed.Expr, IdSource )
 assignIdsWith idSource expr =
     let
@@ -179,7 +169,6 @@
                 )
 
         Canonical.Unit ->
-<<<<<<< HEAD
             wrap idSource Typed.Unit
 
         Canonical.List items ->
@@ -198,7 +187,4 @@
                         ( [], idSource )
                         items
             in
-            wrap idSource1 (Typed.List items_)
-=======
-            wrap idSource Typed.Unit
->>>>>>> e466c5ca
+            wrap idSource1 (Typed.List items_)