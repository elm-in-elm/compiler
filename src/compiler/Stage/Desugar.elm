--- conflicted
+++ resolved
@@ -93,7 +93,20 @@
                 (recurse e2)
 
         Frontend.ListConcat e1 e2 ->
-            desugarListConcat modules thisModule e1 e2  
+            let
+                region =
+                    Located.getRegion located
+
+                listConcatVar =
+                    Frontend.Var { qualifier = Just (Common.Types.ModuleName "List"), name = Common.Types.VarName "append" } |> Located.located region
+
+                firstCall =
+                    Frontend.Call { fn = listConcatVar, argument = e1 } |> Located.located region
+
+                expr =
+                    Frontend.Call { fn = firstCall, argument = e2 } |> Located.located region
+            in
+            recurse expr
 
         Frontend.Lambda { arguments, body } ->
             recurse body
@@ -154,103 +167,8 @@
                 (recurse e2)
                 (recurse e3)
 
-<<<<<<< HEAD
-
-desugarPlus : (Frontend.Expr -> Result DesugarError Canonical.Expr) -> Frontend.Expr -> Frontend.Expr -> Result DesugarError Canonical.Expr
-desugarPlus recurse e1 e2 =
-    Result.map2 Canonical.Plus
-        (recurse e1)
-        (recurse e2)
-
-desugarListConcat : Modules Frontend.Expr -> Module Frontend.Expr -> Frontend.Expr -> Frontend.Expr -> Result DesugarError Canonical.Expr
-desugarListConcat modules thisModule e1 e2 = 
-    let
-        listConcatVar = Frontend.Var { qualifier = Just (Common.Types.ModuleName "List"), name = Common.Types.VarName "append"}
-        firstCall = Frontend.Call { fn = listConcatVar, argument = e1 }
-        expr = Frontend.Call { fn = firstCall, argument = e2}
-    in
-    desugarExpr modules thisModule expr 
-
-desugarLambda : (Frontend.Expr -> Result DesugarError Canonical.Expr) -> List VarName -> Frontend.Expr -> Result DesugarError Canonical.Expr
-desugarLambda recurse arguments body =
-    recurse body
-        |> Result.map (curryLambda arguments)
-
-
-desugarCall : (Frontend.Expr -> Result DesugarError Canonical.Expr) -> Frontend.Expr -> Frontend.Expr -> Result DesugarError Canonical.Expr
-desugarCall recurse fn argument =
-    Result.map2
-        (\fn_ argument_ ->
-            Canonical.Call
-                { fn = fn_
-                , argument = argument_
-                }
-        )
-        (recurse fn)
-        (recurse argument)
-
-
-desugarIf : (Frontend.Expr -> Result DesugarError Canonical.Expr) -> Frontend.Expr -> Frontend.Expr -> Frontend.Expr -> Result DesugarError Canonical.Expr
-desugarIf recurse test then_ else_ =
-    Result.map3
-        (\test_ then__ else__ ->
-            Canonical.If
-                { test = test_
-                , then_ = then__
-                , else_ = else__
-                }
-        )
-        (recurse test)
-        (recurse then_)
-        (recurse else_)
-
-
-desugarLet : (Frontend.Expr -> Result DesugarError Canonical.Expr) -> List (Binding Frontend.Expr) -> Frontend.Expr -> Result DesugarError Canonical.Expr
-desugarLet recurse bindings body =
-    Result.map2
-        (\bindings_ body_ ->
-            Canonical.Let
-                { bindings =
-                    bindings_
-                        |> List.map (\binding -> ( binding.name, binding ))
-                        |> Dict.Any.fromList Common.varNameToString
-                , body = body_
-                }
-        )
-        -- TODO a bit mouthful:
-        (Result.Extra.combine (List.map (Common.mapBinding recurse >> Common.combineBinding) bindings))
-        (recurse body)
-
-
-desugarList : (Frontend.Expr -> Result DesugarError Canonical.Expr) -> List Frontend.Expr -> Result DesugarError Canonical.Expr
-desugarList recurse items =
-    List.map recurse items
-        |> List.foldr (Result.map2 (::)) (Ok [])
-        |> Result.map Canonical.List
-
-
-desugarUnit : Result DesugarError Canonical.Expr
-desugarUnit =
-    Ok Canonical.Unit
-
-
-desugarTuple : (Frontend.Expr -> Result DesugarError Canonical.Expr) -> Frontend.Expr -> Frontend.Expr -> Result DesugarError Canonical.Expr
-desugarTuple recurse e1 e2 =
-    Result.map2 Canonical.Tuple
-        (recurse e1)
-        (recurse e2)
-
-
-desugarTuple3 : (Frontend.Expr -> Result DesugarError Canonical.Expr) -> Frontend.Expr -> Frontend.Expr -> Frontend.Expr -> Result DesugarError Canonical.Expr
-desugarTuple3 recurse e1 e2 e3 =
-    Result.map3 Canonical.Tuple3
-        (recurse e1)
-        (recurse e2)
-        (recurse e3)
-=======
         Frontend.Unit ->
             return Canonical.Unit
->>>>>>> eec2d29f
 
 
 
