module Error exposing
    ( DesugarError(..)
    , Error(..)
    , ErrorCode(..)
    , GeneralError(..)
    , ParseContext(..)
    , ParseError(..)
    , ParseProblem(..)
    , PrepareForBackendError(..)
    , TypeError(..)
    , parseErrorCode
    , toString
    )

import AST.Common.Type as Type exposing (Type)
import Common.Types
    exposing
        ( FilePath(..)
          -- We can't depend on Common, so we deconstruct by hand
        , ModuleName(..)
        , VarName(..)
        )
import Json.Decode as JD
import Parser.Advanced as P


type Error
    = GeneralError GeneralError
    | ParseError ParseError
    | DesugarError DesugarError
    | TypeError TypeError
    | PrepareForBackendError PrepareForBackendError


type GeneralError
    = FileNotInSourceDirectories FilePath
    | IOError ErrorCode


type ParseError
    = ModuleNameDoesntMatchFilePath ModuleName FilePath
    | EmptySourceDirectories
    | InvalidElmJson JD.Error
    | ParseProblem (List (P.DeadEnd ParseContext ParseProblem))


type ParseContext
    = InLiteral
    | InNumber
    | InChar
    | InCharEscapeMode
    | InUnicodeCharacter
    | InString
    | InDoubleQuoteString
    | InTripleQuoteString
    | InExpr
    | InIf
    | InLet
    | InLetBinding
    | InLambda
    | InList
    | InUnit
    | InTuple
    | InTuple3


type ParseProblem
    = ExpectingPortKeyword -- `>port< module ...`
    | ExpectingEffectKeyword -- `>effect< module ...`
    | ExpectingModuleKeyword -- `>module< Foo.Bar exposing (..)`
    | ExpectingModuleName -- `module >Foo.Bar< exposing (..)`
    | ExpectingExposingKeyword -- `module Foo.Bar >exposing< (..)`
    | ExpectingExposingAllSymbol -- `module Foo.Bar exposing >(..)<`
    | ExpectingExposingListLeftParen -- `module Foo.Bar exposing >(<a, b, c)`
    | ExpectingExposingListRightParen -- `module Foo.Bar exposing (a, b, c>)<`
    | ExpectingExposingListSeparatorComma -- `module Foo.Bar exposing (a>,< b, c)`
    | ExpectingExposedTypeDoublePeriod -- `module Foo.Bar exposing (Foo>(..)<)`
    | ExpectingVarName -- eg. `module Foo.Bar exposing (>a<)`
    | ExpectingTypeOrConstructorName -- eg. `module Foo.Bar exposing (>Foo<)`
    | ExposingListCantBeEmpty -- `module Foo.Bar exposing >()<`
    | ExpectingImportKeyword -- `>import< Foo as F exposing (..)`
    | ExpectingAsKeyword -- `import Foo >as< F exposing (..)`
    | ExpectingModuleNameWithoutDots -- `import Foo as >F< exposing (..)`
    | ExpectingModuleNamePart -- `Foo.>Bar<.Baz.value`
    | ExpectingQualifiedVarNameDot -- `x = Foo>.<y`
    | ExpectingEqualsSign -- `x >=< 1`
    | ExpectingMinusSign -- `>-<42`
    | ExpectingNumber
    | ExpectingSingleQuote
    | ExpectingChar
    | ExpectingEscapeBackslash
    | ExpectingEscapeCharacter Char
    | ExpectingUnicodeEscapeLeftBrace
    | ExpectingUnicodeEscapeRightBrace
    | InvalidUnicodeCodePoint
    | ExpectingDoubleQuote
    | ExpectingTripleQuote
    | ExpectingPlusOperator
<<<<<<< HEAD
    | ExpectingConsOperator
=======
    | ExpectingConcatOperator
>>>>>>> 686b8136
    | ExpectingModuleDot -- `import Foo>.<Bar`
    | ExpectingBackslash -- `>\<x -> x + 1`
    | ExpectingRightArrow -- `\x >->< x + 1`
    | ExpectingLeftParen
    | ExpectingRightParen
    | ExpectingLeftBracket
    | ExpectingRightBracket
    | ExpectingListSeparator
    | ExpectingTupleSeparator
    | ExpectingNotBeginningOfLine
    | ExpectingIf
    | ExpectingThen
    | ExpectingElse
    | ExpectingTrue
    | ExpectingFalse
    | ExpectingLet
    | ExpectingIn
    | ExpectingUnit
    | InvalidNumber
    | TriedToParseCharacterStoppingDelimiter
    | CompilerBug String


type DesugarError
    = VarNotInEnvOfModule
        { var : ( Maybe ModuleName, VarName )
        , module_ : ModuleName
        }


type TypeError
    = TypeMismatch Type Type
    | OccursCheckFailed Int Type


type PrepareForBackendError
    = MainDeclarationNotFound


toString : Error -> String
toString error =
    case error of
        GeneralError generalError ->
            case generalError of
                FileNotInSourceDirectories (FilePath filePath) ->
                    "File `"
                        ++ filePath
                        ++ "` is not a part of the `sourceDirectories` in elm.json."

                IOError errorCode ->
                    case errorCode of
                        FileOrDirectoryNotFound (FilePath filePath) ->
                            "File or directory `" ++ filePath ++ "` not found."

                        OtherErrorCode other ->
                            "Encountered error `" ++ other ++ "`."

        ParseError parseError ->
            case parseError of
                ModuleNameDoesntMatchFilePath (ModuleName moduleName) (FilePath filePath) ->
                    "Module name `"
                        ++ moduleName
                        ++ "` doesn't match the file path `"
                        ++ filePath
                        ++ "`."

                EmptySourceDirectories ->
                    "Empty `sourceDirectories`!"

                InvalidElmJson jsonError ->
                    "Invalid elm.json! "
                        ++ JD.errorToString jsonError

                ParseProblem problems ->
                    String.join "\n"
                        ("Parse problems: "
                            :: List.map (\problem -> "  " ++ Debug.toString problem) problems
                        )

        DesugarError desugarError ->
            case desugarError of
                VarNotInEnvOfModule { var, module_ } ->
                    let
                        ( maybeModuleName, varName ) =
                            var

                        (ModuleName moduleName) =
                            module_
                    in
                    "Can't find the variable `"
                        ++ fullVarName maybeModuleName varName
                        ++ "` in the module `"
                        ++ moduleName
                        ++ "`. Have you imported it?"

        TypeError typeError ->
            case typeError of
                TypeMismatch t1 t2 ->
                    let
                        -- Share index between types
                        ( type1, state1 ) =
                            Type.toString Type.emptyState t1

                        ( type2, _ ) =
                            Type.toString state1 t2
                    in
                    "The types `"
                        ++ type1
                        ++ "` and `"
                        ++ type2
                        ++ "` don't match."

                OccursCheckFailed varId type_ ->
                    let
                        ( type1, state1 ) =
                            Type.toString Type.emptyState (Type.Var varId)

                        ( type2, _ ) =
                            Type.toString state1 type_
                    in
                    "An \"occurs check\" failed while typechecking: "
                        ++ type1
                        ++ " occurs in "
                        ++ type2

        PrepareForBackendError prepareForBackendError ->
            case prepareForBackendError of
                MainDeclarationNotFound ->
                    "Couldn't find the value `main` in the main module given to the compiler!"


fullVarName : Maybe ModuleName -> VarName -> String
fullVarName maybeModuleAlias (VarName varName) =
    maybeModuleAlias
        |> Maybe.map (\(ModuleName moduleAlias) -> moduleAlias ++ "." ++ varName)
        |> Maybe.withDefault varName


parseErrorCode : String -> FilePath -> ErrorCode
parseErrorCode code filePath =
    case code of
        "ENOENT" ->
            FileOrDirectoryNotFound filePath

        _ ->
            OtherErrorCode code


type ErrorCode
    = FileOrDirectoryNotFound FilePath
    | OtherErrorCode String<|MERGE_RESOLUTION|>--- conflicted
+++ resolved
@@ -96,11 +96,8 @@
     | ExpectingDoubleQuote
     | ExpectingTripleQuote
     | ExpectingPlusOperator
-<<<<<<< HEAD
     | ExpectingConsOperator
-=======
     | ExpectingConcatOperator
->>>>>>> 686b8136
     | ExpectingModuleDot -- `import Foo>.<Bar`
     | ExpectingBackslash -- `>\<x -> x + 1`
     | ExpectingRightArrow -- `\x >->< x + 1`
