--- conflicted
+++ resolved
@@ -12,28 +12,8 @@
 
 {-| -}
 type Type
-<<<<<<< HEAD
-    = {- READ THIS!
-
-         When adding a case that recurs on Type, you'll have to add a case to
-         `InferTypes.Unify.unify`:
-
-             | MyNewType Type Type
-
-         will have to get a case:
-
-             (MyNewType m1e1 m1e2, MyNewType m2e1 m2e2) ->
-                 substitutionMap
-                     |> unify m1e1 m2e1
-                     |> Result.andThen (unify m1e2 m2e2)
-
-      -}
-      Var Int
+    = Var Int
     | Function { from : Type, to : Type }
-=======
-    = Var Int
-    | Function Type Type
->>>>>>> 2702a2c5
     | Int
     | Float
     | Char
